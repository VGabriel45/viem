--- conflicted
+++ resolved
@@ -14,12 +14,8 @@
     },
   },
   blockExplorers: {
-<<<<<<< HEAD
-    default: { name: 'Arbiscan', url: 'https://goerli.arbiscan.io/' },
-=======
     etherscan: { name: 'Arbiscan', url: 'https://goerli.arbiscan.io' },
     default: { name: 'Arbiscan', url: 'https://goerli.arbiscan.io' },
->>>>>>> 5ac4a631
   },
   contracts: {
     multicall3: {
