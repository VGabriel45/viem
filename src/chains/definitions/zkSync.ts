--- conflicted
+++ resolved
@@ -2,26 +2,6 @@
 import { formattersZkSync } from '../zksync/formatters.js'
 import { serializersZkSync } from '../zksync/serializers.js'
 
-<<<<<<< HEAD
-export const zkSync = /*#__PURE__*/ defineChain({
-  id: 324,
-  name: 'zkSync Era',
-  nativeCurrency: {
-    decimals: 18,
-    name: 'Ether',
-    symbol: 'ETH',
-  },
-  rpcUrls: {
-    default: {
-      http: ['https://mainnet.era.zksync.io'],
-      webSocket: ['wss://mainnet.era.zksync.io/ws'],
-    },
-  },
-  blockExplorers: {
-    default: {
-      name: 'zkExplorer',
-      url: 'https://explorer.zksync.io',
-=======
 export const zkSync = /*#__PURE__*/ defineChain(
   {
     id: 324,
@@ -37,17 +17,12 @@
         http: ['https://mainnet.era.zksync.io'],
         webSocket: ['wss://mainnet.era.zksync.io/ws'],
       },
-      public: {
-        http: ['https://mainnet.era.zksync.io'],
-        webSocket: ['wss://mainnet.era.zksync.io/ws'],
-      },
     },
     blockExplorers: {
       default: {
         name: 'zkExplorer',
         url: 'https://explorer.zksync.io',
       },
->>>>>>> 6f48bd02
     },
     contracts: {
       multicall3: {
