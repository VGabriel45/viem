import { defineChain } from '../../utils/chain/defineChain.js'

export const taikoJolnir = /*#__PURE__*/ defineChain({
  id: 167007,
<<<<<<< HEAD
  name: 'Taiko Jolnir L2',
=======
  name: 'Taiko Jolnir (Alpha-5 Testnet)',
  network: 'tko-jolnir',
>>>>>>> 198d4ea2
  nativeCurrency: { name: 'Ether', symbol: 'ETH', decimals: 18 },
  rpcUrls: {
    default: {
      http: ['https://rpc.jolnir.taiko.xyz'],
    },
<<<<<<< HEAD
=======
    public: {
      http: ['https://rpc.jolnir.taiko.xyz'],
    },
>>>>>>> 198d4ea2
  },
  blockExplorers: {
    default: {
      name: 'blockscout',
      url: 'https://explorer.jolnir.taiko.xyz',
    },
  },
})<|MERGE_RESOLUTION|>--- conflicted
+++ resolved
@@ -2,23 +2,12 @@
 
 export const taikoJolnir = /*#__PURE__*/ defineChain({
   id: 167007,
-<<<<<<< HEAD
-  name: 'Taiko Jolnir L2',
-=======
   name: 'Taiko Jolnir (Alpha-5 Testnet)',
-  network: 'tko-jolnir',
->>>>>>> 198d4ea2
   nativeCurrency: { name: 'Ether', symbol: 'ETH', decimals: 18 },
   rpcUrls: {
     default: {
       http: ['https://rpc.jolnir.taiko.xyz'],
     },
-<<<<<<< HEAD
-=======
-    public: {
-      http: ['https://rpc.jolnir.taiko.xyz'],
-    },
->>>>>>> 198d4ea2
   },
   blockExplorers: {
     default: {
