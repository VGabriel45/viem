import { describe, expectTypeOf, test } from 'vitest'

import { getBlock } from '../../actions/public/getBlock.js'
import { getTransaction } from '../../actions/public/getTransaction.js'
import { prepareTransactionRequest } from '../../actions/wallet/prepareTransactionRequest.js'
import { sendTransaction } from '../../actions/wallet/sendTransaction.js'
import { signTransaction } from '../../actions/wallet/signTransaction.js'
import { createPublicClient } from '../../clients/createPublicClient.js'
import { createWalletClient } from '../../clients/createWalletClient.js'
import { http } from '../../clients/transports/http.js'
import type { Hash } from '../../types/misc.js'
import type { RpcBlock } from '../../types/rpc.js'
import type { TransactionRequest } from '../../types/transaction.js'
import type { Assign } from '../../types/utils.js'
import { celo } from '../index.js'
import { formatters } from './formatters.js'
import type {
  CeloBlockOverrides,
  CeloRpcTransaction,
  CeloTransactionRequest,
} from './types.js'

describe('block', () => {
  expectTypeOf(formatters.block.format).parameter(0).toEqualTypeOf<
    Assign<
      Partial<RpcBlock>,
      CeloBlockOverrides & {
        transactions: `0x${string}`[] | CeloRpcTransaction[]
      }
    >
  >()
  expectTypeOf<
    ReturnType<typeof formatters.block.format>['difficulty']
  >().toEqualTypeOf<never>()
  expectTypeOf<
    ReturnType<typeof formatters.block.format>['gasLimit']
  >().toEqualTypeOf<never>()
  expectTypeOf<
    ReturnType<typeof formatters.block.format>['mixHash']
  >().toEqualTypeOf<never>()
  expectTypeOf<
    ReturnType<typeof formatters.block.format>['nonce']
  >().toEqualTypeOf<never>()
  expectTypeOf<
    ReturnType<typeof formatters.block.format>['uncles']
  >().toEqualTypeOf<never>()
  expectTypeOf<
    ReturnType<typeof formatters.block.format>['randomness']
  >().toEqualTypeOf<{
    committed: `0x${string}`
    revealed: `0x${string}`
  }>()
})

describe('transaction', () => {
  expectTypeOf<
    ReturnType<typeof formatters.transaction.format>['feeCurrency']
  >().toEqualTypeOf<`0x${string}` | null>()
  expectTypeOf<
    ReturnType<typeof formatters.transaction.format>['gatewayFee']
  >().toEqualTypeOf<bigint | null | undefined>()
  expectTypeOf<
    ReturnType<typeof formatters.transaction.format>['gatewayFeeRecipient']
  >().toEqualTypeOf<`0x${string}` | null | undefined>()
})

<<<<<<< HEAD
describe('transactionReceipt', () => {
  expectTypeOf(formatters.transactionReceipt.format).parameter(0).toEqualTypeOf<
    Partial<RpcTransactionReceipt> & {
      feeCurrency: `0x${string}` | null
      gatewayFee: `0x${string}` | null
      gatewayFeeRecipient: `0x${string}` | null
    }
  >()
  expectTypeOf<
    ReturnType<typeof formatters.transactionReceipt.format>['feeCurrency']
  >().toEqualTypeOf<`0x${string}` | null>()
  expectTypeOf<
    ReturnType<typeof formatters.transactionReceipt.format>['gatewayFee']
  >().toEqualTypeOf<bigint | null>()
  expectTypeOf<
    ReturnType<
      typeof formatters.transactionReceipt.format
    >['gatewayFeeRecipient']
  >().toEqualTypeOf<`0x${string}` | null>()
})

=======
>>>>>>> 198d4ea2
describe('transactionRequest', () => {
  expectTypeOf(formatters.transactionRequest.format)
    .parameter(0)
    .toEqualTypeOf<
      Assign<Partial<TransactionRequest>, CeloTransactionRequest>
    >()
  expectTypeOf<
    ReturnType<typeof formatters.transactionRequest.format>['feeCurrency']
  >().toEqualTypeOf<`0x${string}` | undefined>()
  expectTypeOf<
    ReturnType<typeof formatters.transactionRequest.format>['gatewayFee']
  >().toEqualTypeOf<`0x${string}` | undefined>()
  expectTypeOf<
    ReturnType<
      typeof formatters.transactionRequest.format
    >['gatewayFeeRecipient']
  >().toEqualTypeOf<`0x${string}` | undefined>()
})

describe('smoke', () => {
  test('block', async () => {
    const client = createPublicClient({
      chain: celo,
      transport: http(),
    })
    const block = await getBlock(client, {
      blockNumber: 16645775n,
    })

    expectTypeOf(block.difficulty).toEqualTypeOf<never>()
    expectTypeOf(block.gasLimit).toEqualTypeOf<never>()
    expectTypeOf(block.mixHash).toEqualTypeOf<never>()
    expectTypeOf(block.nonce).toEqualTypeOf<never>()
    expectTypeOf(block.uncles).toEqualTypeOf<never>()
    expectTypeOf(block.randomness).toEqualTypeOf<{
      committed: `0x${string}`
      revealed: `0x${string}`
    }>()
    expectTypeOf(block.transactions).toEqualTypeOf<Hash[]>()

    const block_includeTransactions = await getBlock(client, {
      blockNumber: 16645775n,
      includeTransactions: true,
    })
    expectTypeOf(
      block_includeTransactions.transactions[0].feeCurrency,
    ).toEqualTypeOf<`0x${string}` | null>()
    expectTypeOf(
      block_includeTransactions.transactions[0].gatewayFee,
    ).toEqualTypeOf<bigint | null | undefined>()
    expectTypeOf(
      block_includeTransactions.transactions[0].gatewayFeeRecipient,
    ).toEqualTypeOf<`0x${string}` | null | undefined>()

    const block_pending = await getBlock(client, {
      blockTag: 'pending',
      includeTransactions: true,
    })
    expectTypeOf(block_pending.hash).toEqualTypeOf<null>()
    expectTypeOf(block_pending.logsBloom).toEqualTypeOf<null>()
    expectTypeOf(block_pending.number).toEqualTypeOf<null>()
    expectTypeOf(block_pending.transactions[0].blockHash).toEqualTypeOf<null>()
    expectTypeOf(
      block_pending.transactions[0].blockNumber,
    ).toEqualTypeOf<null>()
    expectTypeOf(
      block_pending.transactions[0].transactionIndex,
    ).toEqualTypeOf<null>()
  })

  test('transaction', async () => {
    const client = createPublicClient({
      chain: celo,
      transport: http(),
    })

    const transaction = await getTransaction(client, {
      blockNumber: 16628100n,
      index: 0,
    })

    expectTypeOf(transaction.feeCurrency).toEqualTypeOf<`0x${string}` | null>()
    expectTypeOf(transaction.gatewayFee).toEqualTypeOf<
      bigint | null | undefined
    >()
    expectTypeOf(transaction.gatewayFeeRecipient).toEqualTypeOf<
      `0x${string}` | null | undefined
    >()
    expectTypeOf(transaction.type).toEqualTypeOf<
      'legacy' | 'eip2930' | 'eip1559' | 'cip42' | 'cip64'
    >()
  })

  test('transactionRequest (prepareTransactionRequest)', async () => {
    const client = createWalletClient({
      account: '0x',
      chain: celo,
      transport: http(),
    })

    prepareTransactionRequest(client, {
      feeCurrency: '0x',
      gatewayFee: 0n,
      gatewayFeeRecipient: '0x',
    })

    // @ts-expect-error `gasPrice` is not defined
    prepareTransactionRequest(client, {
      feeCurrency: '0x',
      gatewayFee: 0n,
      gatewayFeeRecipient: '0x',
      gasPrice: 0n,
      maxFeePerGas: 0n,
      maxPriorityFeePerGas: 0n,
    })

    // @ts-expect-error `gasPrice` is not defined
    prepareTransactionRequest(client, {
      feeCurrency: '0x',
      gatewayFee: 0n,
      gatewayFeeRecipient: '0x',
      gasPrice: 0n,
      type: 'cip42',
    })

    // @ts-expect-error `gasPrice` is not defined
    prepareTransactionRequest(client, {
      feeCurrency: '0x',
      gasPrice: 0n,
      type: 'cip64',
    })

    // @ts-expect-error `gasPrice` is not defined
    prepareTransactionRequest(client, {
      feeCurrency: '0x',
      gatewayFee: 0n,
      gatewayFeeRecipient: '0x',
      gasPrice: 0n,
      type: 'eip1559',
    })

    // @ts-expect-error `type` cannot be "legacy"
    prepareTransactionRequest(client, {
      feeCurrency: '0x',
      gatewayFee: 0n,
      gatewayFeeRecipient: '0x',
      maxFeePerGas: 0n,
      type: 'legacy',
    })

    // @ts-expect-error `type` cannot be "eip2930"
    prepareTransactionRequest(client, {
      feeCurrency: '0x',
      gatewayFee: 0n,
      gatewayFeeRecipient: '0x',
      maxFeePerGas: 0n,
      type: 'eip2930',
    })
  })

  test('transactionRequest (sendTransaction)', async () => {
    const client = createWalletClient({
      account: '0x',
      chain: celo,
      transport: http(),
    })

    sendTransaction(client, {
      feeCurrency: '0x',
      gatewayFee: 0n,
      gatewayFeeRecipient: '0x',
    })

    // @ts-expect-error `gasPrice` is not defined
    sendTransaction(client, {
      feeCurrency: '0x',
      gatewayFee: 0n,
      gatewayFeeRecipient: '0x',
      gasPrice: 0n,
      maxFeePerGas: 0n,
      maxPriorityFeePerGas: 0n,
    })

    // @ts-expect-error `gasPrice` is not defined
    sendTransaction(client, {
      feeCurrency: '0x',
      gatewayFee: 0n,
      gatewayFeeRecipient: '0x',
      gasPrice: 0n,
      type: 'cip42',
    })

    // @ts-expect-error `gasPrice` is not defined
    sendTransaction(client, {
      feeCurrency: '0x',
      gatewayFee: 0n,
      gatewayFeeRecipient: '0x',
      gasPrice: 0n,
      type: 'eip1559',
    })

    // @ts-expect-error `type` cannot be "legacy"
    sendTransaction(client, {
      feeCurrency: '0x',
      gatewayFee: 0n,
      gatewayFeeRecipient: '0x',
      maxFeePerGas: 0n,
      type: 'legacy',
    })

    // @ts-expect-error `type` cannot be "eip2930"
    sendTransaction(client, {
      feeCurrency: '0x',
      gatewayFee: 0n,
      gatewayFeeRecipient: '0x',
      maxFeePerGas: 0n,
      type: 'eip2930',
    })
  })

  test('transactionRequest (signTransaction)', async () => {
    const client = createWalletClient({
      account: '0x',
      chain: celo,
      transport: http(),
    })

    signTransaction(client, {
      feeCurrency: '0x',
      gatewayFee: 0n,
      gatewayFeeRecipient: '0x',
    })

    // @ts-expect-error `gasPrice` is not defined
    signTransaction(client, {
      feeCurrency: '0x',
      gatewayFee: 0n,
      gatewayFeeRecipient: '0x',
      gasPrice: 0n,
      maxFeePerGas: 0n,
      maxPriorityFeePerGas: 0n,
    })

    // @ts-expect-error `gasPrice` is not defined
    signTransaction(client, {
      feeCurrency: '0x',
      gatewayFee: 0n,
      gatewayFeeRecipient: '0x',
      gasPrice: 0n,
      type: 'cip42',
    })

    // @ts-expect-error `gasPrice` is not defined
    signTransaction(client, {
      feeCurrency: '0x',
      gatewayFee: 0n,
      gatewayFeeRecipient: '0x',
      gasPrice: 0n,
      type: 'eip1559',
    })

    // @ts-expect-error `type` cannot be "legacy"
    signTransaction(client, {
      feeCurrency: '0x',
      gatewayFee: 0n,
      gatewayFeeRecipient: '0x',
      maxFeePerGas: 0n,
      type: 'legacy',
    })

    // @ts-expect-error `type` cannot be "eip2930"
    signTransaction(client, {
      feeCurrency: '0x',
      gatewayFee: 0n,
      gatewayFeeRecipient: '0x',
      maxFeePerGas: 0n,
      type: 'eip2930',
    })
  })

  test('transactionRequest (chain on action)', async () => {
    const client = createWalletClient({
      account: '0x',
      transport: http(),
    })

    sendTransaction(client, {
      chain: celo,
      feeCurrency: '0x',
      gatewayFee: 0n,
      gatewayFeeRecipient: '0x',
    })

    // @ts-expect-error `gasPrice` is not defined
    sendTransaction(client, {
      chain: celo,
      feeCurrency: '0x',
      gatewayFee: 0n,
      gatewayFeeRecipient: '0x',
      gasPrice: 0n,
      maxFeePerGas: 0n,
      maxPriorityFeePerGas: 0n,
    })

    // @ts-expect-error `gasPrice` is not defined
    sendTransaction(client, {
      chain: celo,
      feeCurrency: '0x',
      gatewayFee: 0n,
      gatewayFeeRecipient: '0x',
      gasPrice: 0n,
      type: 'cip42',
    })

    // @ts-expect-error `gasPrice` is not defined
    sendTransaction(client, {
      chain: celo,
      feeCurrency: '0x',
      gatewayFee: 0n,
      gatewayFeeRecipient: '0x',
      gasPrice: 0n,
      type: 'eip1559',
    })

    // @ts-expect-error `type` cannot be "legacy"
    sendTransaction(client, {
      chain: celo,
      feeCurrency: '0x',
      gatewayFee: 0n,
      gatewayFeeRecipient: '0x',
      maxFeePerGas: 0n,
      type: 'legacy',
    })

    // @ts-expect-error `type` cannot be "eip2930"
    sendTransaction(client, {
      chain: celo,
      feeCurrency: '0x',
      gatewayFee: 0n,
      gatewayFeeRecipient: '0x',
      maxFeePerGas: 0n,
      type: 'eip2930',
    })
  })
})<|MERGE_RESOLUTION|>--- conflicted
+++ resolved
@@ -64,30 +64,6 @@
   >().toEqualTypeOf<`0x${string}` | null | undefined>()
 })
 
-<<<<<<< HEAD
-describe('transactionReceipt', () => {
-  expectTypeOf(formatters.transactionReceipt.format).parameter(0).toEqualTypeOf<
-    Partial<RpcTransactionReceipt> & {
-      feeCurrency: `0x${string}` | null
-      gatewayFee: `0x${string}` | null
-      gatewayFeeRecipient: `0x${string}` | null
-    }
-  >()
-  expectTypeOf<
-    ReturnType<typeof formatters.transactionReceipt.format>['feeCurrency']
-  >().toEqualTypeOf<`0x${string}` | null>()
-  expectTypeOf<
-    ReturnType<typeof formatters.transactionReceipt.format>['gatewayFee']
-  >().toEqualTypeOf<bigint | null>()
-  expectTypeOf<
-    ReturnType<
-      typeof formatters.transactionReceipt.format
-    >['gatewayFeeRecipient']
-  >().toEqualTypeOf<`0x${string}` | null>()
-})
-
-=======
->>>>>>> 198d4ea2
 describe('transactionRequest', () => {
   expectTypeOf(formatters.transactionRequest.format)
     .parameter(0)
