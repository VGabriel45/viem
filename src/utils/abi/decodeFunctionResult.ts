--- conflicted
+++ resolved
@@ -14,22 +14,13 @@
 } from '../../types/contract.js'
 import type { Hex } from '../../types/misc.js'
 
-<<<<<<< HEAD
+import type { ErrorType } from '../../errors/utils.js'
 import type { IsNarrowable, UnionEvaluate } from '../../types/utils.js'
-import { decodeAbiParameters } from './decodeAbiParameters.js'
-import { getAbiItem } from './getAbiItem.js'
-=======
-import type { ErrorType } from '../../errors/utils.js'
 import {
   type DecodeAbiParametersErrorType,
   decodeAbiParameters,
 } from './decodeAbiParameters.js'
-import {
-  type GetAbiItemErrorType,
-  type GetAbiItemParameters,
-  getAbiItem,
-} from './getAbiItem.js'
->>>>>>> 399a43db
+import { type GetAbiItemErrorType, getAbiItem } from './getAbiItem.js'
 
 const docsPath = '/docs/contract/decodeFunctionResult'
 
