import type { Abi, AbiParameter } from 'abitype'

import {
  AbiDecodingDataSizeTooSmallError,
  type AbiDecodingDataSizeTooSmallErrorType,
  AbiEventSignatureEmptyTopicsError,
  type AbiEventSignatureEmptyTopicsErrorType,
  AbiEventSignatureNotFoundError,
  type AbiEventSignatureNotFoundErrorType,
  DecodeLogDataMismatch,
  type DecodeLogDataMismatchErrorType,
  DecodeLogTopicsMismatch,
  type DecodeLogTopicsMismatchErrorType,
} from '../../errors/abi.js'
import type {
  ContractEventArgsFromTopics,
  ContractEventName,
  EventDefinition,
} from '../../types/contract.js'
import type { Hex } from '../../types/misc.js'
<<<<<<< HEAD
import type {
  IsNarrowable,
  Prettify,
  UnionEvaluate,
} from '../../types/utils.js'
import { getEventSelector } from '../hash/getEventSelector.js'
=======
import type { Prettify } from '../../types/utils.js'
import {
  type GetEventSelectorErrorType,
  getEventSelector,
} from '../hash/getEventSelector.js'
>>>>>>> 399a43db

import type { ErrorType } from '../../errors/utils.js'
import {
  type DecodeAbiParametersErrorType,
  decodeAbiParameters,
} from './decodeAbiParameters.js'
import { type FormatAbiItemErrorType, formatAbiItem } from './formatAbiItem.js'

export type DecodeEventLogParameters<
  abi extends Abi | readonly unknown[] = Abi,
  eventName extends ContractEventName<abi> | undefined = ContractEventName<abi>,
  topics extends Hex[] = Hex[],
  data extends Hex | undefined = undefined,
  strict extends boolean = true,
> = {
  abi: abi
  data?: data | undefined
  eventName?: eventName | ContractEventName<abi>
  strict?: strict | boolean | undefined
  topics: [signature: Hex, ...args: topics] | []
}

export type DecodeEventLogReturnType<
  abi extends Abi | readonly unknown[] = Abi,
  eventName extends ContractEventName<abi> | undefined = ContractEventName<abi>,
  topics extends Hex[] = Hex[],
  data extends Hex | undefined = undefined,
  strict extends boolean = true,
  ///
  allEventNames extends ContractEventName<abi> = eventName extends ContractEventName<abi>
    ? eventName
    : ContractEventName<abi>,
> = IsNarrowable<abi, Abi> extends true
  ? {
      [name in allEventNames]: Prettify<
        {
          eventName: name
        } & UnionEvaluate<
          ContractEventArgsFromTopics<abi, name, strict> extends infer allArgs
            ? topics extends readonly []
              ? data extends undefined
                ? { args?: undefined }
                : { args?: allArgs | undefined }
              : { args: allArgs }
            : never
        >
      >
    }[allEventNames]
  : {
      eventName: eventName
      args: readonly unknown[] | undefined
    }

export type DecodeEventLogErrorType =
  | AbiDecodingDataSizeTooSmallErrorType
  | AbiEventSignatureEmptyTopicsErrorType
  | AbiEventSignatureNotFoundErrorType
  | DecodeAbiParametersErrorType
  | DecodeLogTopicsMismatchErrorType
  | DecodeLogDataMismatchErrorType
  | FormatAbiItemErrorType
  | GetEventSelectorErrorType
  | ErrorType

const docsPath = '/docs/contract/decodeEventLog'

export function decodeEventLog<
  const abi extends Abi | readonly unknown[],
  eventName extends ContractEventName<abi> | undefined = undefined,
  topics extends Hex[] = Hex[],
  data extends Hex | undefined = undefined,
  strict extends boolean = true,
>(
  parameters: DecodeEventLogParameters<abi, eventName, topics, data, strict>,
): DecodeEventLogReturnType<abi, eventName, topics, data, strict> {
  const {
    abi,
    data,
    strict: strict_,
    topics,
  } = parameters as DecodeEventLogParameters

  const strict = strict_ ?? true
  const [signature, ...argTopics] = topics
  if (!signature) throw new AbiEventSignatureEmptyTopicsError({ docsPath })

  const abiItem = abi.find(
    (x) =>
      x.type === 'event' &&
      signature === getEventSelector(formatAbiItem(x) as EventDefinition),
  )
  if (!(abiItem && 'name' in abiItem) || abiItem.type !== 'event')
    throw new AbiEventSignatureNotFoundError(signature, { docsPath })

  const { name, inputs } = abiItem
  const isUnnamed = inputs?.some((x) => !('name' in x && x.name))

  let args: any = isUnnamed ? [] : {}

  // Decode topics (indexed args).
  const indexedInputs = inputs.filter((x) => 'indexed' in x && x.indexed)
  if (argTopics.length > 0) {
    for (let i = 0; i < indexedInputs.length; i++) {
      const param = indexedInputs[i]
      const topic = argTopics[i]
      if (!topic)
        throw new DecodeLogTopicsMismatch({
          abiItem,
          param: param as AbiParameter & { indexed: boolean },
        })
      args[param.name || i] = decodeTopic({ param, value: topic })
    }
  }

  // Decode data (non-indexed args).
  const nonIndexedInputs = inputs.filter((x) => !('indexed' in x && x.indexed))
  if (nonIndexedInputs.length > 0) {
    if (data && data !== '0x') {
      try {
        const decodedData = decodeAbiParameters(nonIndexedInputs, data)
        if (decodedData) {
          if (isUnnamed) args = [...args, ...decodedData]
          else {
            for (let i = 0; i < nonIndexedInputs.length; i++) {
              args[nonIndexedInputs[i].name!] = decodedData[i]
            }
          }
        }
      } catch (err) {
        if (strict) {
          if (err instanceof AbiDecodingDataSizeTooSmallError)
            throw new DecodeLogDataMismatch({
              abiItem,
              data: err.data,
              params: err.params,
              size: err.size,
            })
          throw err
        }
      }
    } else if (strict) {
      throw new DecodeLogDataMismatch({
        abiItem,
        data: '0x',
        params: nonIndexedInputs,
        size: 0,
      })
    }
  }

  return {
    eventName: name,
    args: Object.values(args).length > 0 ? args : undefined,
  } as unknown as DecodeEventLogReturnType<abi, eventName, topics, data, strict>
}

function decodeTopic({ param, value }: { param: AbiParameter; value: Hex }) {
  if (
    param.type === 'string' ||
    param.type === 'bytes' ||
    param.type === 'tuple' ||
    param.type.match(/^(.*)\[(\d+)?\]$/)
  )
    return value
  const decodedArg = decodeAbiParameters([param], value) || []
  return decodedArg[0]
}<|MERGE_RESOLUTION|>--- conflicted
+++ resolved
@@ -12,28 +12,23 @@
   DecodeLogTopicsMismatch,
   type DecodeLogTopicsMismatchErrorType,
 } from '../../errors/abi.js'
+import type { ErrorType } from '../../errors/utils.js'
 import type {
   ContractEventArgsFromTopics,
   ContractEventName,
   EventDefinition,
 } from '../../types/contract.js'
 import type { Hex } from '../../types/misc.js'
-<<<<<<< HEAD
 import type {
   IsNarrowable,
   Prettify,
   UnionEvaluate,
 } from '../../types/utils.js'
-import { getEventSelector } from '../hash/getEventSelector.js'
-=======
-import type { Prettify } from '../../types/utils.js'
 import {
   type GetEventSelectorErrorType,
   getEventSelector,
 } from '../hash/getEventSelector.js'
->>>>>>> 399a43db
 
-import type { ErrorType } from '../../errors/utils.js'
 import {
   type DecodeAbiParametersErrorType,
   decodeAbiParameters,
