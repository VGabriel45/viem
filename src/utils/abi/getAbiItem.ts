import type { Abi, AbiParameter, Address } from 'abitype'

<<<<<<< HEAD
import type {
  AbiItem,
  AbiItemArgs,
  AbiItemName,
  ExtractAbiItemForArgs,
  Widen,
} from '../../types/contract.js'
import type { Hex } from '../../types/misc.js'
import type { UnionEvaluate } from '../../types/utils.js'
import { isAddress } from '../address/isAddress.js'
import { isHex } from '../data/isHex.js'
import { getEventSelector } from '../hash/getEventSelector.js'
import { getFunctionSelector } from '../hash/getFunctionSelector.js'
=======
import type { ErrorType } from '../../errors/utils.js'
import type { GetFunctionArgs, InferItemName } from '../../types/contract.js'
import type { Hex } from '../../types/misc.js'
import { type IsHexErrorType, isHex } from '../../utils/data/isHex.js'
import { getEventSelector } from '../../utils/hash/getEventSelector.js'
import {
  type GetFunctionSelectorErrorType,
  getFunctionSelector,
} from '../../utils/hash/getFunctionSelector.js'
import { type IsAddressErrorType, isAddress } from '../address/isAddress.js'
>>>>>>> 399a43db

export type GetAbiItemParameters<
  abi extends Abi | readonly unknown[] = Abi,
  name extends AbiItemName<abi> = AbiItemName<abi>,
  args extends AbiItemArgs<abi, name> | undefined = AbiItemArgs<abi, name>,
  ///
  allArgs = AbiItemArgs<abi, name>,
  allNames = AbiItemName<abi>,
> = {
  abi: abi
  name:
    | allNames // show all options
    | (name extends allNames ? name : never) // infer value
    | Hex // function selector
} & UnionEvaluate<
  readonly [] extends allArgs
    ? {
        args?:
          | allArgs // show all options
          // infer value, widen inferred value of `args` conditionally to match `allArgs`
          | (abi extends Abi
              ? args extends allArgs
                ? Widen<args>
                : never
              : never)
          | undefined
      }
    : {
        args?:
          | allArgs // show all options
          | (Widen<args> & (args extends allArgs ? unknown : never)) // infer value, widen inferred value of `args` match `allArgs` (e.g. avoid union `args: readonly [123n] | readonly [bigint]`)
          | undefined
      }
>

export type GetAbiItemReturnType<
  abi extends Abi | readonly unknown[] = Abi,
  name extends AbiItemName<abi> = AbiItemName<abi>,
  args extends AbiItemArgs<abi, name> | undefined = AbiItemArgs<abi, name>,
> = abi extends Abi
  ? Abi extends abi
    ? AbiItem | undefined
    : ExtractAbiItemForArgs<
        abi,
        name,
        args extends AbiItemArgs<abi, name> ? args : AbiItemArgs<abi, name>
      >
  : AbiItem | undefined

export type GetAbiItemErrorType =
  | IsArgOfTypeErrorType
  | IsHexErrorType
  | GetFunctionSelectorErrorType
  | ErrorType

export function getAbiItem<
  const abi extends Abi | readonly unknown[],
  name extends AbiItemName<abi>,
  args extends AbiItemArgs<abi, name> | undefined = undefined,
>(
  parameters: GetAbiItemParameters<abi, name, args>,
): GetAbiItemReturnType<abi, name, args> {
  const { abi, args = [], name } = parameters as unknown as GetAbiItemParameters

  const isSelector = isHex(name, { strict: false })
  const abiItems = (abi as Abi).filter((abiItem) => {
    if (isSelector) {
      if (abiItem.type === 'function')
        return getFunctionSelector(abiItem) === name
      if (abiItem.type === 'event') return getEventSelector(abiItem) === name
      return false
    }
    return 'name' in abiItem && abiItem.name === name
  })

  if (abiItems.length === 0)
    return undefined as GetAbiItemReturnType<abi, name, args>
  if (abiItems.length === 1)
    return abiItems[0] as GetAbiItemReturnType<abi, name, args>

  for (const abiItem of abiItems) {
    if (!('inputs' in abiItem)) continue
    if (!args || args.length === 0) {
      if (!abiItem.inputs || abiItem.inputs.length === 0)
        return abiItem as GetAbiItemReturnType<abi, name, args>
      continue
    }
    if (!abiItem.inputs) continue
    if (abiItem.inputs.length === 0) continue
    if (abiItem.inputs.length !== args.length) continue
    const matched = args.every((arg, index) => {
      const abiParameter = 'inputs' in abiItem && abiItem.inputs![index]
      if (!abiParameter) return false
      return isArgOfType(arg, abiParameter)
    })
    if (matched) return abiItem as GetAbiItemReturnType<abi, name, args>
  }
  return abiItems[0] as GetAbiItemReturnType<abi, name, args>
}

export type IsArgOfTypeErrorType = IsAddressErrorType | ErrorType

export function isArgOfType(arg: unknown, abiParameter: AbiParameter): boolean {
  const argType = typeof arg
  const abiParameterType = abiParameter.type
  switch (abiParameterType) {
    case 'address':
      return isAddress(arg as Address)
    case 'bool':
      return argType === 'boolean'
    case 'function':
      return argType === 'string'
    case 'string':
      return argType === 'string'
    default: {
      if (abiParameterType === 'tuple' && 'components' in abiParameter)
        return Object.values(abiParameter.components).every(
          (component, index) => {
            return isArgOfType(
              Object.values(arg as unknown[] | Record<string, unknown>)[index],
              component as AbiParameter,
            )
          },
        )

      // `(u)int<M>`: (un)signed integer type of `M` bits, `0 < M <= 256`, `M % 8 == 0`
      // https://regexr.com/6v8hp
      if (
        /^u?int(8|16|24|32|40|48|56|64|72|80|88|96|104|112|120|128|136|144|152|160|168|176|184|192|200|208|216|224|232|240|248|256)?$/.test(
          abiParameterType,
        )
      )
        return argType === 'number' || argType === 'bigint'

      // `bytes<M>`: binary type of `M` bytes, `0 < M <= 32`
      // https://regexr.com/6va55
      if (/^bytes([1-9]|1[0-9]|2[0-9]|3[0-2])?$/.test(abiParameterType))
        return argType === 'string' || arg instanceof Uint8Array

      // fixed-length (`<type>[M]`) and dynamic (`<type>[]`) arrays
      // https://regexr.com/6va6i
      if (/[a-z]+[1-9]{0,3}(\[[0-9]{0,}\])+$/.test(abiParameterType)) {
        return (
          Array.isArray(arg) &&
          arg.every((x: unknown) =>
            isArgOfType(x, {
              ...abiParameter,
              // Pop off `[]` or `[M]` from end of type
              type: abiParameterType.replace(/(\[[0-9]{0,}\])$/, ''),
            } as AbiParameter),
          )
        )
      }

      return false
    }
  }
}<|MERGE_RESOLUTION|>--- conflicted
+++ resolved
@@ -1,6 +1,6 @@
 import type { Abi, AbiParameter, Address } from 'abitype'
 
-<<<<<<< HEAD
+import type { ErrorType } from '../../errors/utils.js'
 import type {
   AbiItem,
   AbiItemArgs,
@@ -10,14 +10,6 @@
 } from '../../types/contract.js'
 import type { Hex } from '../../types/misc.js'
 import type { UnionEvaluate } from '../../types/utils.js'
-import { isAddress } from '../address/isAddress.js'
-import { isHex } from '../data/isHex.js'
-import { getEventSelector } from '../hash/getEventSelector.js'
-import { getFunctionSelector } from '../hash/getFunctionSelector.js'
-=======
-import type { ErrorType } from '../../errors/utils.js'
-import type { GetFunctionArgs, InferItemName } from '../../types/contract.js'
-import type { Hex } from '../../types/misc.js'
 import { type IsHexErrorType, isHex } from '../../utils/data/isHex.js'
 import { getEventSelector } from '../../utils/hash/getEventSelector.js'
 import {
@@ -25,7 +17,6 @@
   getFunctionSelector,
 } from '../../utils/hash/getFunctionSelector.js'
 import { type IsAddressErrorType, isAddress } from '../address/isAddress.js'
->>>>>>> 399a43db
 
 export type GetAbiItemParameters<
   abi extends Abi | readonly unknown[] = Abi,
@@ -61,6 +52,12 @@
       }
 >
 
+export type GetAbiItemErrorType =
+  | IsArgOfTypeErrorType
+  | IsHexErrorType
+  | GetFunctionSelectorErrorType
+  | ErrorType
+
 export type GetAbiItemReturnType<
   abi extends Abi | readonly unknown[] = Abi,
   name extends AbiItemName<abi> = AbiItemName<abi>,
@@ -74,12 +71,6 @@
         args extends AbiItemArgs<abi, name> ? args : AbiItemArgs<abi, name>
       >
   : AbiItem | undefined
-
-export type GetAbiItemErrorType =
-  | IsArgOfTypeErrorType
-  | IsHexErrorType
-  | GetFunctionSelectorErrorType
-  | ErrorType
 
 export function getAbiItem<
   const abi extends Abi | readonly unknown[],
