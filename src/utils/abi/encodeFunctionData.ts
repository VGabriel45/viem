--- conflicted
+++ resolved
@@ -14,27 +14,17 @@
   getFunctionSelector,
 } from '../hash/getFunctionSelector.js'
 
-<<<<<<< HEAD
+import type { ErrorType } from '../../errors/utils.js'
 import type { Hex } from '../../types/misc.js'
 import type { IsNarrowable, UnionEvaluate } from '../../types/utils.js'
-import { encodeAbiParameters } from './encodeAbiParameters.js'
-import { formatAbiItem } from './formatAbiItem.js'
-import { getAbiItem } from './getAbiItem.js'
-
-const docsPath = '/docs/contract/encodeFunctionData'
-=======
-import type { ErrorType } from '../../errors/utils.js'
 import {
   type EncodeAbiParametersErrorType,
   encodeAbiParameters,
 } from './encodeAbiParameters.js'
 import { type FormatAbiItemErrorType, formatAbiItem } from './formatAbiItem.js'
-import {
-  type GetAbiItemErrorType,
-  type GetAbiItemParameters,
-  getAbiItem,
-} from './getAbiItem.js'
->>>>>>> 399a43db
+import { type GetAbiItemErrorType, getAbiItem } from './getAbiItem.js'
+
+const docsPath = '/docs/contract/encodeFunctionData'
 
 export type EncodeFunctionDataParameters<
   abi extends Abi | readonly unknown[] = Abi,
