import type { Abi, AbiStateMutability, ExtractAbiFunctions } from 'abitype'

import {
  AbiFunctionNotFoundError,
  AbiFunctionOutputsNotFoundError,
} from '../../errors/abi.js'
import type {
  ContractFunctionName,
  ContractFunctionReturnType,
} from '../../types/contract.js'

<<<<<<< HEAD
import type { Hex } from '../../types/misc.js'
import type { IsNarrowable, UnionEvaluate } from '../../types/utils.js'
import { encodeAbiParameters } from './encodeAbiParameters.js'
import { getAbiItem } from './getAbiItem.js'
=======
import type { ErrorType } from '../../errors/utils.js'
import {
  type EncodeAbiParametersErrorType,
  encodeAbiParameters,
} from './encodeAbiParameters.js'
import {
  type GetAbiItemErrorType,
  type GetAbiItemParameters,
  getAbiItem,
} from './getAbiItem.js'
>>>>>>> 399a43db

const docsPath = '/docs/contract/encodeFunctionResult'

export type EncodeFunctionResultParameters<
  abi extends Abi | readonly unknown[] = Abi,
  functionName extends
    | ContractFunctionName<abi>
    | undefined = ContractFunctionName<abi>,
  ///
  hasFunctions = abi extends Abi
    ? Abi extends abi
      ? true
      : [ExtractAbiFunctions<abi>] extends [never]
      ? false
      : true
    : true,
  allFunctionNames = ContractFunctionName<abi>,
> = {
  abi: abi
  result?:
    | ContractFunctionReturnType<
        abi,
        AbiStateMutability,
        functionName extends ContractFunctionName<abi>
          ? functionName
          : ContractFunctionName<abi>,
        never // allow all args. required for overloads to work.
      >
    | undefined
} & UnionEvaluate<
  IsNarrowable<abi, Abi> extends true
    ? abi['length'] extends 1
      ? { functionName?: functionName | allFunctionNames }
      : { functionName: functionName | allFunctionNames }
    : { functionName?: functionName | allFunctionNames }
> &
  (hasFunctions extends true ? unknown : never)

export type EncodeFunctionResultReturnType = Hex

export type EncodeFunctionResultErrorType =
  | AbiFunctionOutputsNotFoundError
  | AbiFunctionNotFoundError
  | EncodeAbiParametersErrorType
  | GetAbiItemErrorType
  | ErrorType

export function encodeFunctionResult<
  const abi extends Abi | readonly unknown[],
  functionName extends ContractFunctionName<abi> | undefined = undefined,
>(
  parameters: EncodeFunctionResultParameters<abi, functionName>,
): EncodeFunctionResultReturnType {
  const { abi, functionName, result } =
    parameters as EncodeFunctionResultParameters

  let abiItem = abi[0]
  if (functionName) {
    const item = getAbiItem({ abi, name: functionName })
    if (!item) throw new AbiFunctionNotFoundError(functionName, { docsPath })
    abiItem = item
  }

  if (abiItem.type !== 'function')
    throw new AbiFunctionNotFoundError(undefined, { docsPath })

  if (!abiItem.outputs)
    throw new AbiFunctionOutputsNotFoundError(abiItem.name, { docsPath })

  let values = Array.isArray(result) ? result : [result]
  if (abiItem.outputs.length === 0 && !values[0]) values = []

  return encodeAbiParameters(abiItem.outputs, values)
}<|MERGE_RESOLUTION|>--- conflicted
+++ resolved
@@ -9,23 +9,14 @@
   ContractFunctionReturnType,
 } from '../../types/contract.js'
 
-<<<<<<< HEAD
+import type { ErrorType } from '../../errors/utils.js'
 import type { Hex } from '../../types/misc.js'
 import type { IsNarrowable, UnionEvaluate } from '../../types/utils.js'
-import { encodeAbiParameters } from './encodeAbiParameters.js'
-import { getAbiItem } from './getAbiItem.js'
-=======
-import type { ErrorType } from '../../errors/utils.js'
 import {
   type EncodeAbiParametersErrorType,
   encodeAbiParameters,
 } from './encodeAbiParameters.js'
-import {
-  type GetAbiItemErrorType,
-  type GetAbiItemParameters,
-  getAbiItem,
-} from './getAbiItem.js'
->>>>>>> 399a43db
+import { type GetAbiItemErrorType, getAbiItem } from './getAbiItem.js'
 
 const docsPath = '/docs/contract/encodeFunctionResult'
 
