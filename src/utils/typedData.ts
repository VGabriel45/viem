<<<<<<< HEAD
import type { TypedData, TypedDataParameter } from 'abitype'
=======
import type {
  TypedData,
  TypedDataDomain,
  TypedDataParameter,
  TypedDataType,
} from 'abitype'
>>>>>>> 4875a2af

import { BytesSizeMismatchError } from '../errors/abi.js'
import { InvalidAddressError } from '../errors/address.js'
import type { Hex } from '../types/misc.js'
import type { TypedDataDefinition } from '../types/typedData.js'

import { isAddress } from './address/isAddress.js'
import { size } from './data/size.js'
import { numberToHex } from './encoding/toHex.js'
import { bytesRegex, integerRegex } from './regex.js'
import { hashDomain } from './signature/hashTypedData.js'

export function validateTypedData<
  const typedData extends TypedData | Record<string, unknown>,
  primaryType extends keyof typedData | 'EIP712Domain',
>(parameters: TypedDataDefinition<typedData, primaryType>) {
  const { domain, message, primaryType, types } =
    parameters as unknown as TypedDataDefinition

  const validateData = (
    struct: readonly TypedDataParameter[],
    data: Record<string, unknown>,
  ) => {
    for (const param of struct) {
      const { name, type } = param
      const value = data[name]

      const integerMatch = type.match(integerRegex)
      if (
        integerMatch &&
        (typeof value === 'number' || typeof value === 'bigint')
      ) {
        const [_type, base, size_] = integerMatch
        // If number cannot be cast to a sized hex value, it is out of range
        // and will throw.
        numberToHex(value, {
          signed: base === 'int',
          size: parseInt(size_) / 8,
        })
      }

      if (type === 'address' && typeof value === 'string' && !isAddress(value))
        throw new InvalidAddressError({ address: value })

      const bytesMatch = type.match(bytesRegex)
      if (bytesMatch) {
        const [_type, size_] = bytesMatch
        if (size_ && size(value as Hex) !== parseInt(size_))
          throw new BytesSizeMismatchError({
            expectedSize: parseInt(size_),
            givenSize: size(value as Hex),
          })
      }

      const struct = types[type]
      if (struct) validateData(struct, value as Record<string, unknown>)
    }
  }

  // Validate domain types.
  if (types.EIP712Domain && domain) validateData(types.EIP712Domain, domain)

  if (primaryType !== 'EIP712Domain') {
    // Validate message types.
    const type = types[primaryType]
    validateData(type, message)
  }
}

export function getTypesForEIP712Domain({
  domain,
}: { domain?: TypedDataDomain }): TypedDataParameter[] {
  return [
    typeof domain?.name === 'string' && { name: 'name', type: 'string' },
    domain?.version && { name: 'version', type: 'string' },
    typeof domain?.chainId === 'number' && {
      name: 'chainId',
      type: 'uint256',
    },
    domain?.verifyingContract && {
      name: 'verifyingContract',
      type: 'address',
    },
    domain?.salt && { name: 'salt', type: 'bytes32' },
  ].filter(Boolean) as TypedDataParameter[]
}

export function domainSeparator({ domain }: { domain: TypedDataDomain }): Hex {
  return hashDomain({
    domain,
    types: {
      EIP712Domain: getTypesForEIP712Domain({ domain }),
    },
  })
}<|MERGE_RESOLUTION|>--- conflicted
+++ resolved
@@ -1,13 +1,4 @@
-<<<<<<< HEAD
-import type { TypedData, TypedDataParameter } from 'abitype'
-=======
-import type {
-  TypedData,
-  TypedDataDomain,
-  TypedDataParameter,
-  TypedDataType,
-} from 'abitype'
->>>>>>> 4875a2af
+import type { TypedData, TypedDataDomain, TypedDataParameter } from 'abitype'
 
 import { BytesSizeMismatchError } from '../errors/abi.js'
 import { InvalidAddressError } from '../errors/address.js'
