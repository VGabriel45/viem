// Implementation forked and adapted from https://github.com/MetaMask/eth-sig-util/blob/main/src/sign-typed-data.ts

import type { AbiParameter, TypedData, TypedDataDomain } from 'abitype'

import type { Hex } from '../../types/misc.js'
import type { TypedDataDefinition } from '../../types/typedData.js'
import { encodeAbiParameters } from '../abi/encodeAbiParameters.js'
import { concat } from '../data/concat.js'
import { toHex } from '../encoding/toHex.js'
import { keccak256 } from '../hash/keccak256.js'
import { getTypesForEIP712Domain, validateTypedData } from '../typedData.js'

type MessageTypeProperty = {
  name: string
  type: string
}

export type HashTypedDataParameters<
  typedData extends TypedData | Record<string, unknown> = TypedData,
  primaryType extends keyof typedData | 'EIP712Domain' = keyof typedData,
> = TypedDataDefinition<typedData, primaryType>

export type HashTypedDataReturnType = Hex

export function hashTypedData<
  const typedData extends TypedData | Record<string, unknown>,
  primaryType extends keyof typedData | 'EIP712Domain',
>(
  parameters: HashTypedDataParameters<typedData, primaryType>,
): HashTypedDataReturnType {
  const {
    domain = {},
    message,
    primaryType,
  } = parameters as unknown as HashTypedDataParameters
  const types = {
<<<<<<< HEAD
    EIP712Domain: [
      typeof domain?.name === 'string' && { name: 'name', type: 'string' },
      domain?.version && { name: 'version', type: 'string' },
      typeof domain?.chainId === 'number' && {
        name: 'chainId',
        type: 'uint256',
      },
      domain?.verifyingContract && {
        name: 'verifyingContract',
        type: 'address',
      },
      domain?.salt && { name: 'salt', type: 'bytes32' },
    ].filter(Boolean),
    ...parameters.types,
=======
    EIP712Domain: getTypesForEIP712Domain({ domain }),
    ...(types_ as TTypedData),
>>>>>>> 4875a2af
  }

  // Need to do a runtime validation check on addresses, byte ranges, integer ranges, etc
  // as we can't statically check this with TypeScript.
  validateTypedData({
    domain,
    message,
    primaryType,
    types,
  })

  const parts: Hex[] = ['0x1901']
  if (domain)
    parts.push(
      hashDomain({
        domain,
        types: types as Record<string, MessageTypeProperty[]>,
      }),
    )

  if (primaryType !== 'EIP712Domain')
    parts.push(
      hashStruct({
        data: message,
        primaryType,
        types: types as Record<string, MessageTypeProperty[]>,
      }),
    )

  return keccak256(concat(parts))
}

export function hashDomain({
  domain,
  types,
}: {
  domain: TypedDataDomain
  types: Record<string, MessageTypeProperty[]>
}) {
  return hashStruct({
    data: domain,
    primaryType: 'EIP712Domain',
    types,
  })
}

function hashStruct({
  data,
  primaryType,
  types,
}: {
  data: Record<string, unknown>
  primaryType: string
  types: Record<string, MessageTypeProperty[]>
}) {
  const encoded = encodeData({
    data,
    primaryType,
    types,
  })
  return keccak256(encoded)
}

function encodeData({
  data,
  primaryType,
  types,
}: {
  data: Record<string, unknown>
  primaryType: string
  types: Record<string, MessageTypeProperty[]>
}) {
  const encodedTypes: AbiParameter[] = [{ type: 'bytes32' }]
  const encodedValues: unknown[] = [hashType({ primaryType, types })]

  for (const field of types[primaryType]) {
    const [type, value] = encodeField({
      types,
      name: field.name,
      type: field.type,
      value: data[field.name],
    })
    encodedTypes.push(type)
    encodedValues.push(value)
  }

  return encodeAbiParameters(encodedTypes, encodedValues)
}

function hashType({
  primaryType,
  types,
}: {
  primaryType: string
  types: Record<string, MessageTypeProperty[]>
}) {
  const encodedHashType = toHex(encodeType({ primaryType, types }))
  return keccak256(encodedHashType)
}

function encodeType({
  primaryType,
  types,
}: {
  primaryType: string
  types: Record<string, MessageTypeProperty[]>
}) {
  let result = ''
  const unsortedDeps = findTypeDependencies({ primaryType, types })
  unsortedDeps.delete(primaryType)

  const deps = [primaryType, ...Array.from(unsortedDeps).sort()]
  for (const type of deps) {
    result += `${type}(${types[type]
      .map(({ name, type: t }) => `${t} ${name}`)
      .join(',')})`
  }

  return result
}

function findTypeDependencies(
  {
    primaryType: primaryType_,
    types,
  }: {
    primaryType: string
    types: Record<string, MessageTypeProperty[]>
  },
  results: Set<string> = new Set(),
): Set<string> {
  const match = primaryType_.match(/^\w*/u)
  const primaryType = match?.[0]!
  if (results.has(primaryType) || types[primaryType] === undefined) {
    return results
  }

  results.add(primaryType)

  for (const field of types[primaryType]) {
    findTypeDependencies({ primaryType: field.type, types }, results)
  }
  return results
}

function encodeField({
  types,
  name,
  type,
  value,
}: {
  types: Record<string, MessageTypeProperty[]>
  name: string
  type: string
  value: any
}): [type: AbiParameter, value: any] {
  if (types[type] !== undefined) {
    return [
      { type: 'bytes32' },
      keccak256(encodeData({ data: value, primaryType: type, types })),
    ]
  }

  if (type === 'bytes') {
    const prepend = value.length % 2 ? '0' : ''
    value = `0x${prepend + value.slice(2)}`
    return [{ type: 'bytes32' }, keccak256(value)]
  }

  if (type === 'string') return [{ type: 'bytes32' }, keccak256(toHex(value))]

  if (type.lastIndexOf(']') === type.length - 1) {
    const parsedType = type.slice(0, type.lastIndexOf('['))
    const typeValuePairs = (value as [AbiParameter, any][]).map((item) =>
      encodeField({
        name,
        type: parsedType,
        types,
        value: item,
      }),
    )
    return [
      { type: 'bytes32' },
      keccak256(
        encodeAbiParameters(
          typeValuePairs.map(([t]) => t),
          typeValuePairs.map(([, v]) => v),
        ),
      ),
    ]
  }

  return [{ type }, value]
}<|MERGE_RESOLUTION|>--- conflicted
+++ resolved
@@ -32,27 +32,10 @@
     domain = {},
     message,
     primaryType,
-  } = parameters as unknown as HashTypedDataParameters
+  } = parameters as HashTypedDataParameters
   const types = {
-<<<<<<< HEAD
-    EIP712Domain: [
-      typeof domain?.name === 'string' && { name: 'name', type: 'string' },
-      domain?.version && { name: 'version', type: 'string' },
-      typeof domain?.chainId === 'number' && {
-        name: 'chainId',
-        type: 'uint256',
-      },
-      domain?.verifyingContract && {
-        name: 'verifyingContract',
-        type: 'address',
-      },
-      domain?.salt && { name: 'salt', type: 'bytes32' },
-    ].filter(Boolean),
+    EIP712Domain: getTypesForEIP712Domain({ domain }),
     ...parameters.types,
-=======
-    EIP712Domain: getTypesForEIP712Domain({ domain }),
-    ...(types_ as TTypedData),
->>>>>>> 4875a2af
   }
 
   // Need to do a runtime validation check on addresses, byte ranges, integer ranges, etc
