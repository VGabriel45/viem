import type { Abi, AbiEvent, Address } from 'abitype'

import {
  type GetEnsAddressParameters,
  type GetEnsAddressReturnType,
  getEnsAddress,
} from '../../actions/ens/getEnsAddress.js'
import {
  type GetEnsAvatarParameters,
  type GetEnsAvatarReturnType,
  getEnsAvatar,
} from '../../actions/ens/getEnsAvatar.js'
import {
  type GetEnsNameParameters,
  type GetEnsNameReturnType,
  getEnsName,
} from '../../actions/ens/getEnsName.js'
import {
  type GetEnsResolverParameters,
  type GetEnsResolverReturnType,
  getEnsResolver,
} from '../../actions/ens/getEnsResolver.js'
import {
  type GetEnsTextParameters,
  type GetEnsTextReturnType,
  getEnsText,
} from '../../actions/ens/getEnsText.js'
import {
  type CallParameters,
  type CallReturnType,
  call,
} from '../../actions/public/call.js'
import {
  type CreateBlockFilterReturnType,
  createBlockFilter,
} from '../../actions/public/createBlockFilter.js'
import {
  type CreateContractEventFilterParameters,
  type CreateContractEventFilterReturnType,
  createContractEventFilter,
} from '../../actions/public/createContractEventFilter.js'
import {
  type CreateEventFilterParameters,
  type CreateEventFilterReturnType,
  createEventFilter,
} from '../../actions/public/createEventFilter.js'
import {
  type CreatePendingTransactionFilterReturnType,
  createPendingTransactionFilter,
} from '../../actions/public/createPendingTransactionFilter.js'
import {
  type EstimateContractGasParameters,
  type EstimateContractGasReturnType,
  estimateContractGas,
} from '../../actions/public/estimateContractGas.js'
import {
  type EstimateFeesPerGasParameters,
  type EstimateFeesPerGasReturnType,
  estimateFeesPerGas,
} from '../../actions/public/estimateFeesPerGas.js'
import {
  type EstimateGasParameters,
  type EstimateGasReturnType,
  estimateGas,
} from '../../actions/public/estimateGas.js'
import {
  type EstimateMaxPriorityFeePerGasParameters,
  type EstimateMaxPriorityFeePerGasReturnType,
  estimateMaxPriorityFeePerGas,
} from '../../actions/public/estimateMaxPriorityFeePerGas.js'
import {
  type GetBalanceParameters,
  type GetBalanceReturnType,
  getBalance,
} from '../../actions/public/getBalance.js'
import {
  type GetBlockParameters,
  type GetBlockReturnType,
  getBlock,
} from '../../actions/public/getBlock.js'
import {
  type GetBlockNumberParameters,
  type GetBlockNumberReturnType,
  getBlockNumber,
} from '../../actions/public/getBlockNumber.js'
import {
  type GetBlockTransactionCountParameters,
  type GetBlockTransactionCountReturnType,
  getBlockTransactionCount,
} from '../../actions/public/getBlockTransactionCount.js'
import {
  type GetBytecodeParameters,
  type GetBytecodeReturnType,
  getBytecode,
} from '../../actions/public/getBytecode.js'
import {
  type GetChainIdReturnType,
  getChainId,
} from '../../actions/public/getChainId.js'
import {
  type GetContractEventsParameters,
  type GetContractEventsReturnType,
  getContractEvents,
} from '../../actions/public/getContractEvents.js'
import {
  type GetFeeHistoryParameters,
  type GetFeeHistoryReturnType,
  getFeeHistory,
} from '../../actions/public/getFeeHistory.js'
import {
  type GetFilterChangesParameters,
  type GetFilterChangesReturnType,
  getFilterChanges,
} from '../../actions/public/getFilterChanges.js'
import {
  type GetFilterLogsParameters,
  type GetFilterLogsReturnType,
  getFilterLogs,
} from '../../actions/public/getFilterLogs.js'
import {
  type GetGasPriceReturnType,
  getGasPrice,
} from '../../actions/public/getGasPrice.js'
import {
  type GetLogsParameters,
  type GetLogsReturnType,
  getLogs,
} from '../../actions/public/getLogs.js'
import {
  type GetProofParameters,
  type GetProofReturnType,
  getProof,
} from '../../actions/public/getProof.js'
import {
  type GetStorageAtParameters,
  type GetStorageAtReturnType,
  getStorageAt,
} from '../../actions/public/getStorageAt.js'
import {
  type GetTransactionParameters,
  type GetTransactionReturnType,
  getTransaction,
} from '../../actions/public/getTransaction.js'
import {
  type GetTransactionConfirmationsParameters,
  type GetTransactionConfirmationsReturnType,
  getTransactionConfirmations,
} from '../../actions/public/getTransactionConfirmations.js'
import {
  type GetTransactionCountParameters,
  type GetTransactionCountReturnType,
  getTransactionCount,
} from '../../actions/public/getTransactionCount.js'
import {
  type GetTransactionReceiptParameters,
  type GetTransactionReceiptReturnType,
  getTransactionReceipt,
} from '../../actions/public/getTransactionReceipt.js'
import {
  type MulticallParameters,
  type MulticallReturnType,
  multicall,
} from '../../actions/public/multicall.js'
import {
  type ReadContractParameters,
  type ReadContractReturnType,
  readContract,
} from '../../actions/public/readContract.js'
import {
  type SimulateContractParameters,
  type SimulateContractReturnType,
  simulateContract,
} from '../../actions/public/simulateContract.js'
import {
  type UninstallFilterParameters,
  type UninstallFilterReturnType,
  uninstallFilter,
} from '../../actions/public/uninstallFilter.js'
import {
  type VerifyMessageParameters,
  type VerifyMessageReturnType,
  verifyMessage,
} from '../../actions/public/verifyMessage.js'
import {
  type VerifyTypedDataParameters,
  type VerifyTypedDataReturnType,
  verifyTypedData,
} from '../../actions/public/verifyTypedData.js'
import {
  type WaitForTransactionReceiptParameters,
  type WaitForTransactionReceiptReturnType,
  waitForTransactionReceipt,
} from '../../actions/public/waitForTransactionReceipt.js'
import {
  type WatchBlockNumberParameters,
  type WatchBlockNumberReturnType,
  watchBlockNumber,
} from '../../actions/public/watchBlockNumber.js'
import {
  type WatchBlocksParameters,
  type WatchBlocksReturnType,
  watchBlocks,
} from '../../actions/public/watchBlocks.js'
import {
  type WatchContractEventParameters,
  type WatchContractEventReturnType,
  watchContractEvent,
} from '../../actions/public/watchContractEvent.js'
import {
  type WatchEventParameters,
  type WatchEventReturnType,
  watchEvent,
} from '../../actions/public/watchEvent.js'
import {
  type WatchPendingTransactionsParameters,
  type WatchPendingTransactionsReturnType,
  watchPendingTransactions,
} from '../../actions/public/watchPendingTransactions.js'
import {
  type PrepareTransactionRequestParameters,
  type PrepareTransactionRequestReturnType,
  prepareTransactionRequest,
} from '../../actions/wallet/prepareTransactionRequest.js'
import {
  type SendRawTransactionParameters,
  type SendRawTransactionReturnType,
  sendRawTransaction,
} from '../../actions/wallet/sendRawTransaction.js'
import type { Account } from '../../types/account.js'
import type { BlockNumber, BlockTag } from '../../types/block.js'
import type { Chain } from '../../types/chain.js'
import type {
  ContractEventName,
  ContractFunctionArgs,
  ContractFunctionName,
  MaybeAbiEventName,
  MaybeExtractEventArgsFromAbi,
} from '../../types/contract.js'
import type { FeeValuesType } from '../../types/fee.js'
import type { FilterType } from '../../types/filter.js'
import type { Client } from '../createClient.js'
import type { Transport } from '../transports/createTransport.js'

export type PublicActions<
  TTransport extends Transport = Transport,
  TChain extends Chain | undefined = Chain | undefined,
  TAccount extends Account | undefined = Account | undefined,
> = {
  /**
   * Executes a new message call immediately without submitting a transaction to the network.
   *
   * - Docs: https://viem.sh/docs/actions/public/call.html
   * - JSON-RPC Methods: [`eth_call`](https://ethereum.org/en/developers/docs/apis/json-rpc/#eth_call)
   *
   * @param args - {@link CallParameters}
   * @returns The call data. {@link CallReturnType}
   *
   * @example
   * import { createPublicClient, http } from 'viem'
   * import { mainnet } from 'viem/chains'
   *
   * const client = createPublicClient({
   *   chain: mainnet,
   *   transport: http(),
   * })
   * const data = await client.call({
   *   account: '0xf39fd6e51aad88f6f4ce6ab8827279cfffb92266',
   *   data: '0xc02aaa39b223fe8d0a0e5c4f27ead9083c756cc2',
   *   to: '0x70997970c51812dc3a010c7d01b50e0d17dc79c8',
   * })
   */
  call: (parameters: CallParameters<TChain>) => Promise<CallReturnType>
  /**
   * Creates a Filter to listen for new block hashes that can be used with [`getFilterChanges`](https://viem.sh/docs/actions/public/getFilterChanges.html).
   *
   * - Docs: https://viem.sh/docs/actions/public/createBlockFilter.html
   * - JSON-RPC Methods: [`eth_newBlockFilter`](https://ethereum.org/en/developers/docs/apis/json-rpc/#eth_newBlockFilter)
   *
   * @returns Filter. {@link CreateBlockFilterReturnType}
   *
   * @example
   * import { createPublicClient, createBlockFilter, http } from 'viem'
   * import { mainnet } from 'viem/chains'
   *
   * const client = createPublicClient({
   *   chain: mainnet,
   *   transport: http(),
   * })
   * const filter = await createBlockFilter(client)
   * // { id: "0x345a6572337856574a76364e457a4366", type: 'block' }
   */
  createBlockFilter: () => Promise<CreateBlockFilterReturnType>
  /**
   * Creates a Filter to retrieve event logs that can be used with [`getFilterChanges`](https://viem.sh/docs/actions/public/getFilterChanges.html) or [`getFilterLogs`](https://viem.sh/docs/actions/public/getFilterLogs.html).
   *
   * - Docs: https://viem.sh/docs/contract/createContractEventFilter.html
   *
   * @param args - {@link CreateContractEventFilterParameters}
   * @returns [`Filter`](https://viem.sh/docs/glossary/types.html#filter). {@link CreateContractEventFilterReturnType}
   *
   * @example
   * import { createPublicClient, http, parseAbi } from 'viem'
   * import { mainnet } from 'viem/chains'
   *
   * const client = createPublicClient({
   *   chain: mainnet,
   *   transport: http(),
   * })
   * const filter = await client.createContractEventFilter({
   *   abi: parseAbi(['event Transfer(address indexed, address indexed, uint256)']),
   * })
   */
  createContractEventFilter: <
    const TAbi extends Abi | readonly unknown[],
    TEventName extends ContractEventName<TAbi> | undefined,
    TArgs extends MaybeExtractEventArgsFromAbi<TAbi, TEventName> | undefined,
    TStrict extends boolean | undefined = undefined,
    TFromBlock extends BlockNumber | BlockTag | undefined = undefined,
    TToBlock extends BlockNumber | BlockTag | undefined = undefined,
  >(
    args: CreateContractEventFilterParameters<
      TAbi,
      TEventName,
      TArgs,
      TStrict,
      TFromBlock,
      TToBlock
    >,
  ) => Promise<
    CreateContractEventFilterReturnType<
      TAbi,
      TEventName,
      TArgs,
      TStrict,
      TFromBlock,
      TToBlock
    >
  >
  /**
   * Creates a [`Filter`](https://viem.sh/docs/glossary/types.html#filter) to listen for new events that can be used with [`getFilterChanges`](https://viem.sh/docs/actions/public/getFilterChanges.html).
   *
   * - Docs: https://viem.sh/docs/actions/public/createEventFilter.html
   * - JSON-RPC Methods: [`eth_newFilter`](https://ethereum.org/en/developers/docs/apis/json-rpc/#eth_newfilter)
   *
   * @param args - {@link CreateEventFilterParameters}
   * @returns [`Filter`](https://viem.sh/docs/glossary/types.html#filter). {@link CreateEventFilterReturnType}
   *
   * @example
   * import { createPublicClient, http } from 'viem'
   * import { mainnet } from 'viem/chains'
   *
   * const client = createPublicClient({
   *   chain: mainnet,
   *   transport: http(),
   * })
   * const filter = await client.createEventFilter({
   *   address: '0xfba3912ca04dd458c843e2ee08967fc04f3579c2',
   * })
   */
  createEventFilter: <
    const TAbiEvent extends AbiEvent | undefined = undefined,
    const TAbiEvents extends
      | readonly AbiEvent[]
      | readonly unknown[]
      | undefined = TAbiEvent extends AbiEvent ? [TAbiEvent] : undefined,
    TStrict extends boolean | undefined = undefined,
    TFromBlock extends BlockNumber | BlockTag | undefined = undefined,
    TToBlock extends BlockNumber | BlockTag | undefined = undefined,
    _EventName extends string | undefined = MaybeAbiEventName<TAbiEvent>,
    _Args extends
      | MaybeExtractEventArgsFromAbi<TAbiEvents, _EventName>
      | undefined = undefined,
  >(
    args?: CreateEventFilterParameters<
      TAbiEvent,
      TAbiEvents,
      TStrict,
      TFromBlock,
      TToBlock,
      _EventName,
      _Args
    >,
  ) => Promise<
    CreateEventFilterReturnType<
      TAbiEvent,
      TAbiEvents,
      TStrict,
      TFromBlock,
      TToBlock,
      _EventName,
      _Args
    >
  >
  /**
   * Creates a Filter to listen for new pending transaction hashes that can be used with [`getFilterChanges`](https://viem.sh/docs/actions/public/getFilterChanges.html).
   *
   * - Docs: https://viem.sh/docs/actions/public/createPendingTransactionFilter.html
   * - JSON-RPC Methods: [`eth_newPendingTransactionFilter`](https://ethereum.org/en/developers/docs/apis/json-rpc/#eth_newpendingtransactionfilter)
   *
   * @returns [`Filter`](https://viem.sh/docs/glossary/types.html#filter). {@link CreateBlockFilterReturnType}
   *
   * @example
   * import { createPublicClient, http } from 'viem'
   * import { mainnet } from 'viem/chains'
   *
   * const client = createPublicClient({
   *   chain: mainnet,
   *   transport: http(),
   * })
   * const filter = await client.createPendingTransactionFilter()
   * // { id: "0x345a6572337856574a76364e457a4366", type: 'transaction' }
   */
  createPendingTransactionFilter: () => Promise<CreatePendingTransactionFilterReturnType>
  /**
   * Estimates the gas required to successfully execute a contract write function call.
   *
   * - Docs: https://viem.sh/docs/contract/estimateContractGas.html
   *
   * @remarks
   * Internally, uses a [Public Client](https://viem.sh/docs/clients/public.html) to call the [`estimateGas` action](https://viem.sh/docs/actions/public/estimateGas.html) with [ABI-encoded `data`](https://viem.sh/docs/contract/encodeFunctionData.html).
   *
   * @param args - {@link EstimateContractGasParameters}
   * @returns The gas estimate (in wei). {@link EstimateContractGasReturnType}
   *
   * @example
   * import { createPublicClient, http, parseAbi } from 'viem'
   * import { mainnet } from 'viem/chains'
   *
   * const client = createPublicClient({
   *   chain: mainnet,
   *   transport: http(),
   * })
   * const gas = await client.estimateContractGas({
   *   address: '0xFBA3912Ca04dd458c843e2EE08967fC04f3579c2',
   *   abi: parseAbi(['function mint() public']),
   *   functionName: 'mint',
   *   account: '0xf39fd6e51aad88f6f4ce6ab8827279cfffb92266',
   * })
   */
  estimateContractGas: <
    TChain extends Chain | undefined,
    const abi extends Abi | readonly unknown[],
    functionName extends ContractFunctionName<abi, 'nonpayable' | 'payable'>,
    args extends ContractFunctionArgs<
      abi,
      'nonpayable' | 'payable',
      functionName
    >,
  >(
    args: EstimateContractGasParameters<
      abi,
      functionName,
      args,
      TChain,
      TAccount
    >,
  ) => Promise<EstimateContractGasReturnType>
  /**
   * Estimates the gas necessary to complete a transaction without submitting it to the network.
   *
   * - Docs: https://viem.sh/docs/actions/public/estimateGas.html
   * - JSON-RPC Methods: [`eth_estimateGas`](https://ethereum.org/en/developers/docs/apis/json-rpc/#eth_estimategas)
   *
   * @param args - {@link EstimateGasParameters}
   * @returns The gas estimate (in wei). {@link EstimateGasReturnType}
   *
   * @example
   * import { createPublicClient, http, parseEther } from 'viem'
   * import { mainnet } from 'viem/chains'
   *
   * const client = createPublicClient({
   *   chain: mainnet,
   *   transport: http(),
   * })
   * const gasEstimate = await client.estimateGas({
   *   account: '0xA0Cf798816D4b9b9866b5330EEa46a18382f251e',
   *   to: '0x70997970c51812dc3a010c7d01b50e0d17dc79c8',
   *   value: parseEther('1'),
   * })
   */
  estimateGas: (
    args: EstimateGasParameters<TChain, TAccount>,
  ) => Promise<EstimateGasReturnType>
  /**
   * Returns the balance of an address in wei.
   *
   * - Docs: https://viem.sh/docs/actions/public/getBalance.html
   * - JSON-RPC Methods: [`eth_getBalance`](https://ethereum.org/en/developers/docs/apis/json-rpc/#eth_getbalance)
   *
   * @remarks
   * You can convert the balance to ether units with [`formatEther`](https://viem.sh/docs/utilities/formatEther.html).
   *
   * ```ts
   * const balance = await getBalance(client, {
   *   address: '0xA0Cf798816D4b9b9866b5330EEa46a18382f251e',
   *   blockTag: 'safe'
   * })
   * const balanceAsEther = formatEther(balance)
   * // "6.942"
   * ```
   *
   * @param args - {@link GetBalanceParameters}
   * @returns The balance of the address in wei. {@link GetBalanceReturnType}
   *
   * @example
   * import { createPublicClient, http } from 'viem'
   * import { mainnet } from 'viem/chains'
   *
   * const client = createPublicClient({
   *   chain: mainnet,
   *   transport: http(),
   * })
   * const balance = await client.getBalance({
   *   address: '0xA0Cf798816D4b9b9866b5330EEa46a18382f251e',
   * })
   * // 10000000000000000000000n (wei)
   */
  getBalance: (args: GetBalanceParameters) => Promise<GetBalanceReturnType>
  /**
   * Returns information about a block at a block number, hash, or tag.
   *
   * - Docs: https://viem.sh/docs/actions/public/getBlock.html
   * - Examples: https://stackblitz.com/github/wagmi-dev/viem/tree/main/examples/blocks/fetching-blocks
   * - JSON-RPC Methods:
   *   - Calls [`eth_getBlockByNumber`](https://ethereum.org/en/developers/docs/apis/json-rpc/#eth_getblockbynumber) for `blockNumber` & `blockTag`.
   *   - Calls [`eth_getBlockByHash`](https://ethereum.org/en/developers/docs/apis/json-rpc/#eth_getblockbyhash) for `blockHash`.
   *
   * @param args - {@link GetBlockParameters}
   * @returns Information about the block. {@link GetBlockReturnType}
   *
   * @example
   * import { createPublicClient, http } from 'viem'
   * import { mainnet } from 'viem/chains'
   *
   * const client = createPublicClient({
   *   chain: mainnet,
   *   transport: http(),
   * })
   * const block = await client.getBlock()
   */
  getBlock: <
    TIncludeTransactions extends boolean = false,
    TBlockTag extends BlockTag = 'latest',
  >(
    args?: GetBlockParameters<TIncludeTransactions, TBlockTag>,
  ) => Promise<GetBlockReturnType<TChain, TIncludeTransactions, TBlockTag>>
  /**
   * Returns the number of the most recent block seen.
   *
   * - Docs: https://viem.sh/docs/actions/public/getBlockNumber.html
   * - Examples: https://stackblitz.com/github/wagmi-dev/viem/tree/main/examples/blocks/fetching-blocks
   * - JSON-RPC Methods: [`eth_blockNumber`](https://ethereum.org/en/developers/docs/apis/json-rpc/#eth_blocknumber)
   *
   * @param args - {@link GetBlockNumberParameters}
   * @returns The number of the block. {@link GetBlockNumberReturnType}
   *
   * @example
   * import { createPublicClient, http } from 'viem'
   * import { mainnet } from 'viem/chains'
   *
   * const client = createPublicClient({
   *   chain: mainnet,
   *   transport: http(),
   * })
   * const blockNumber = await client.getBlockNumber()
   * // 69420n
   */
  getBlockNumber: (
    args?: GetBlockNumberParameters,
  ) => Promise<GetBlockNumberReturnType>
  /**
   * Returns the number of Transactions at a block number, hash, or tag.
   *
   * - Docs: https://viem.sh/docs/actions/public/getBlockTransactionCount.html
   * - JSON-RPC Methods:
   *   - Calls [`eth_getBlockTransactionCountByNumber`](https://ethereum.org/en/developers/docs/apis/json-rpc/#eth_getblocktransactioncountbynumber) for `blockNumber` & `blockTag`.
   *   - Calls [`eth_getBlockTransactionCountByHash`](https://ethereum.org/en/developers/docs/apis/json-rpc/#eth_getblocktransactioncountbyhash) for `blockHash`.
   *
   * @param args - {@link GetBlockTransactionCountParameters}
   * @returns The block transaction count. {@link GetBlockTransactionCountReturnType}
   *
   * @example
   * import { createPublicClient, http } from 'viem'
   * import { mainnet } from 'viem/chains'
   *
   * const client = createPublicClient({
   *   chain: mainnet,
   *   transport: http(),
   * })
   * const count = await client.getBlockTransactionCount()
   */
  getBlockTransactionCount: (
    args?: GetBlockTransactionCountParameters,
  ) => Promise<GetBlockTransactionCountReturnType>
  /**
   * Retrieves the bytecode at an address.
   *
   * - Docs: https://viem.sh/docs/contract/getBytecode.html
   * - JSON-RPC Methods: [`eth_getCode`](https://ethereum.org/en/developers/docs/apis/json-rpc/#eth_getcode)
   *
   * @param args - {@link GetBytecodeParameters}
   * @returns The contract's bytecode. {@link GetBytecodeReturnType}
   *
   * @example
   * import { createPublicClient, http } from 'viem'
   * import { mainnet } from 'viem/chains'
   *
   * const client = createPublicClient({
   *   chain: mainnet,
   *   transport: http(),
   * })
   * const code = await client.getBytecode({
   *   address: '0xFBA3912Ca04dd458c843e2EE08967fC04f3579c2',
   * })
   */
  getBytecode: (args: GetBytecodeParameters) => Promise<GetBytecodeReturnType>
  /**
   * Returns the chain ID associated with the current network.
   *
   * - Docs: https://viem.sh/docs/actions/public/getChainId.html
   * - JSON-RPC Methods: [`eth_chainId`](https://ethereum.org/en/developers/docs/apis/json-rpc/#eth_chainid)
   *
   * @returns The current chain ID. {@link GetChainIdReturnType}
   *
   * @example
   * import { createPublicClient, http } from 'viem'
   * import { mainnet } from 'viem/chains'
   *
   * const client = createPublicClient({
   *   chain: mainnet,
   *   transport: http(),
   * })
   * const chainId = await client.getChainId()
   * // 1
   */
  getChainId: () => Promise<GetChainIdReturnType>
  /**
   * Returns a list of event logs emitted by a contract.
   *
   * - Docs: https://viem.sh/docs/actions/public/getContractEvents.html
   * - JSON-RPC Methods: [`eth_getLogs`](https://ethereum.org/en/developers/docs/apis/json-rpc/#eth_getlogs)
   *
   * @param client - Client to use
   * @param parameters - {@link GetContractEventsParameters}
   * @returns A list of event logs. {@link GetContractEventsReturnType}
   *
   * @example
   * import { createPublicClient, http } from 'viem'
   * import { mainnet } from 'viem/chains'
   * import { wagmiAbi } from './abi'
   *
   * const client = createPublicClient({
   *   chain: mainnet,
   *   transport: http(),
   * })
   * const logs = await client.getContractEvents(client, {
   *  address: '0xFBA3912Ca04dd458c843e2EE08967fC04f3579c2',
   *  abi: wagmiAbi,
   *  eventName: 'Transfer'
   * })
   */
  getContractEvents: <
    const abi extends Abi | readonly unknown[],
    eventName extends ContractEventName<abi> | undefined = undefined,
    strict extends boolean | undefined = undefined,
    fromBlock extends BlockNumber | BlockTag | undefined = undefined,
    toBlock extends BlockNumber | BlockTag | undefined = undefined,
  >(
    args: GetContractEventsParameters<
      abi,
      eventName,
      strict,
      fromBlock,
      toBlock
    >,
  ) => Promise<
    GetContractEventsReturnType<abi, eventName, strict, fromBlock, toBlock>
  >
  /**
   * Gets address for ENS name.
   *
   * - Docs: https://viem.sh/docs/ens/actions/getEnsAddress.html
   * - Examples: https://stackblitz.com/github/wagmi-dev/viem/tree/main/examples/ens
   *
   * @remarks
   * Calls `resolve(bytes, bytes)` on ENS Universal Resolver Contract.
   *
   * Since ENS names prohibit certain forbidden characters (e.g. underscore) and have other validation rules, you likely want to [normalize ENS names](https://docs.ens.domains/contract-api-reference/name-processing#normalising-names) with [UTS-46 normalization](https://unicode.org/reports/tr46) before passing them to `getEnsAddress`. You can use the built-in [`normalize`](https://viem.sh/docs/ens/utilities/normalize.html) function for this.
   *
   * @param args - {@link GetEnsAddressParameters}
   * @returns Address for ENS name or `null` if not found. {@link GetEnsAddressReturnType}
   *
   * @example
   * import { createPublicClient, http } from 'viem'
   * import { mainnet } from 'viem/chains'
   * import { normalize } from 'viem/ens'
   *
   * const client = createPublicClient({
   *   chain: mainnet,
   *   transport: http(),
   * })
   * const ensAddress = await client.getEnsAddress({
   *   name: normalize('wagmi-dev.eth'),
   * })
   * // '0xd2135CfB216b74109775236E36d4b433F1DF507B'
   */
  getEnsAddress: (
    args: GetEnsAddressParameters,
  ) => Promise<GetEnsAddressReturnType>
  /**
   * Gets the avatar of an ENS name.
   *
   * - Docs: https://viem.sh/docs/ens/actions/getEnsAvatar.html
   * - Examples: https://stackblitz.com/github/wagmi-dev/viem/tree/main/examples/ens
   *
   * @remarks
   * Calls [`getEnsText`](https://viem.sh/docs/ens/actions/getEnsText.html) with `key` set to `'avatar'`.
   *
   * Since ENS names prohibit certain forbidden characters (e.g. underscore) and have other validation rules, you likely want to [normalize ENS names](https://docs.ens.domains/contract-api-reference/name-processing#normalising-names) with [UTS-46 normalization](https://unicode.org/reports/tr46) before passing them to `getEnsAddress`. You can use the built-in [`normalize`](https://viem.sh/docs/ens/utilities/normalize.html) function for this.
   *
   * @param args - {@link GetEnsAvatarParameters}
   * @returns Avatar URI or `null` if not found. {@link GetEnsAvatarReturnType}
   *
   * @example
   * import { createPublicClient, http } from 'viem'
   * import { mainnet } from 'viem/chains'
   * import { normalize } from 'viem/ens'
   *
   * const client = createPublicClient({
   *   chain: mainnet,
   *   transport: http(),
   * })
   * const ensAvatar = await client.getEnsAvatar({
   *   name: normalize('wagmi-dev.eth'),
   * })
   * // 'https://ipfs.io/ipfs/Qma8mnp6xV3J2cRNf3mTth5C8nV11CAnceVinc3y8jSbio'
   */
  getEnsAvatar: (
    args: GetEnsAvatarParameters,
  ) => Promise<GetEnsAvatarReturnType>
  /**
   * Gets primary name for specified address.
   *
   * - Docs: https://viem.sh/docs/ens/actions/getEnsName.html
   * - Examples: https://stackblitz.com/github/wagmi-dev/viem/tree/main/examples/ens
   *
   * @remarks
   * Calls `reverse(bytes)` on ENS Universal Resolver Contract to "reverse resolve" the address to the primary ENS name.
   *
   * @param args - {@link GetEnsNameParameters}
   * @returns Name or `null` if not found. {@link GetEnsNameReturnType}
   *
   * @example
   * import { createPublicClient, http } from 'viem'
   * import { mainnet } from 'viem/chains'
   *
   * const client = createPublicClient({
   *   chain: mainnet,
   *   transport: http(),
   * })
   * const ensName = await client.getEnsName({
   *   address: '0xd2135CfB216b74109775236E36d4b433F1DF507B',
   * })
   * // 'wagmi-dev.eth'
   */
  getEnsName: (args: GetEnsNameParameters) => Promise<GetEnsNameReturnType>
  /**
   * Gets resolver for ENS name.
   *
   * - Docs: https://viem.sh/docs/ens/actions/getEnsResolver.html
   * - Examples: https://stackblitz.com/github/wagmi-dev/viem/tree/main/examples/ens
   *
   * @remarks
   * Calls `findResolver(bytes)` on ENS Universal Resolver Contract to retrieve the resolver of an ENS name.
   *
   * Since ENS names prohibit certain forbidden characters (e.g. underscore) and have other validation rules, you likely want to [normalize ENS names](https://docs.ens.domains/contract-api-reference/name-processing#normalising-names) with [UTS-46 normalization](https://unicode.org/reports/tr46) before passing them to `getEnsAddress`. You can use the built-in [`normalize`](https://viem.sh/docs/ens/utilities/normalize.html) function for this.
   *
   * @param args - {@link GetEnsResolverParameters}
   * @returns Address for ENS resolver. {@link GetEnsResolverReturnType}
   *
   * @example
   * import { createPublicClient, http } from 'viem'
   * import { mainnet } from 'viem/chains'
   * import { normalize } from 'viem/ens'
   *
   * const client = createPublicClient({
   *   chain: mainnet,
   *   transport: http(),
   * })
   * const resolverAddress = await client.getEnsResolver({
   *   name: normalize('wagmi-dev.eth'),
   * })
   * // '0x4976fb03C32e5B8cfe2b6cCB31c09Ba78EBaBa41'
   */
  getEnsResolver: (
    args: GetEnsResolverParameters,
  ) => Promise<GetEnsResolverReturnType>
  /**
   * Gets a text record for specified ENS name.
   *
   * - Docs: https://viem.sh/docs/ens/actions/getEnsResolver.html
   * - Examples: https://stackblitz.com/github/wagmi-dev/viem/tree/main/examples/ens
   *
   * @remarks
   * Calls `resolve(bytes, bytes)` on ENS Universal Resolver Contract.
   *
   * Since ENS names prohibit certain forbidden characters (e.g. underscore) and have other validation rules, you likely want to [normalize ENS names](https://docs.ens.domains/contract-api-reference/name-processing#normalising-names) with [UTS-46 normalization](https://unicode.org/reports/tr46) before passing them to `getEnsAddress`. You can use the built-in [`normalize`](https://viem.sh/docs/ens/utilities/normalize.html) function for this.
   *
   * @param args - {@link GetEnsTextParameters}
   * @returns Address for ENS resolver. {@link GetEnsTextReturnType}
   *
   * @example
   * import { createPublicClient, http } from 'viem'
   * import { mainnet } from 'viem/chains'
   * import { normalize } from 'viem/ens'
   *
   * const client = createPublicClient({
   *   chain: mainnet,
   *   transport: http(),
   * })
   * const twitterRecord = await client.getEnsText({
   *   name: normalize('wagmi-dev.eth'),
   *   key: 'com.twitter',
   * })
   * // 'wagmi_sh'
   */
  getEnsText: (args: GetEnsTextParameters) => Promise<GetEnsTextReturnType>
  /**
   * Returns a collection of historical gas information.
   *
   * - Docs: https://viem.sh/docs/actions/public/getFeeHistory.html
   * - JSON-RPC Methods: [`eth_feeHistory`](https://docs.alchemy.com/reference/eth-feehistory)
   *
   * @param args - {@link GetFeeHistoryParameters}
   * @returns The gas estimate (in wei). {@link GetFeeHistoryReturnType}
   *
   * @example
   * import { createPublicClient, http } from 'viem'
   * import { mainnet } from 'viem/chains'
   *
   * const client = createPublicClient({
   *   chain: mainnet,
   *   transport: http(),
   * })
   * const feeHistory = await client.getFeeHistory({
   *   blockCount: 4,
   *   rewardPercentiles: [25, 75],
   * })
   */
  getFeeHistory: (
    args: GetFeeHistoryParameters,
  ) => Promise<GetFeeHistoryReturnType>
  /**
   * Returns an estimate for the fees per gas for a transaction to be included
   * in the next block.
   *
   * - Docs: https://viem.sh/docs/actions/public/estimateFeesPerGas.html
   *
   * @param client - Client to use
   * @param parameters - {@link EstimateFeesPerGasParameters}
   * @returns An estimate (in wei) for the fees per gas. {@link EstimateFeesPerGasReturnType}
   *
   * @example
   * import { createPublicClient, http } from 'viem'
   * import { mainnet } from 'viem/chains'
   *
   * const client = createPublicClient({
   *   chain: mainnet,
   *   transport: http(),
   * })
   * const maxPriorityFeePerGas = await client.estimateFeesPerGas()
   * // { maxFeePerGas: ..., maxPriorityFeePerGas: ... }
   */
  estimateFeesPerGas: <
    TChainOverride extends Chain | undefined = undefined,
    TType extends FeeValuesType = 'eip1559',
  >(
    args?: EstimateFeesPerGasParameters<TChain, TChainOverride, TType>,
  ) => Promise<EstimateFeesPerGasReturnType>
  /**
   * Returns a list of logs or hashes based on a [Filter](/docs/glossary/terms#filter) since the last time it was called.
   *
   * - Docs: https://viem.sh/docs/actions/public/getFilterChanges.html
   * - JSON-RPC Methods: [`eth_getFilterChanges`](https://ethereum.org/en/developers/docs/apis/json-rpc/#eth_getfilterchanges)
   *
   * @remarks
   * A Filter can be created from the following actions:
   *
   * - [`createBlockFilter`](https://viem.sh/docs/actions/public/createBlockFilter.html)
   * - [`createContractEventFilter`](https://viem.sh/docs/contract/createContractEventFilter.html)
   * - [`createEventFilter`](https://viem.sh/docs/actions/public/createEventFilter.html)
   * - [`createPendingTransactionFilter`](https://viem.sh/docs/actions/public/createPendingTransactionFilter.html)
   *
   * Depending on the type of filter, the return value will be different:
   *
   * - If the filter was created with `createContractEventFilter` or `createEventFilter`, it returns a list of logs.
   * - If the filter was created with `createPendingTransactionFilter`, it returns a list of transaction hashes.
   * - If the filter was created with `createBlockFilter`, it returns a list of block hashes.
   *
   * @param args - {@link GetFilterChangesParameters}
   * @returns Logs or hashes. {@link GetFilterChangesReturnType}
   *
   * @example
   * // Blocks
   * import { createPublicClient, http } from 'viem'
   * import { mainnet } from 'viem/chains'
   *
   * const client = createPublicClient({
   *   chain: mainnet,
   *   transport: http(),
   * })
   * const filter = await client.createBlockFilter()
   * const hashes = await client.getFilterChanges({ filter })
   *
   * @example
   * // Contract Events
   * import { createPublicClient, http, parseAbi } from 'viem'
   * import { mainnet } from 'viem/chains'
   *
   * const client = createPublicClient({
   *   chain: mainnet,
   *   transport: http(),
   * })
   * const filter = await client.createContractEventFilter({
   *   address: '0xa0b86991c6218b36c1d19d4a2e9eb0ce3606eb48',
   *   abi: parseAbi(['event Transfer(address indexed, address indexed, uint256)']),
   *   eventName: 'Transfer',
   * })
   * const logs = await client.getFilterChanges({ filter })
   *
   * @example
   * // Raw Events
   * import { createPublicClient, http, parseAbiItem } from 'viem'
   * import { mainnet } from 'viem/chains'
   *
   * const client = createPublicClient({
   *   chain: mainnet,
   *   transport: http(),
   * })
   * const filter = await client.createEventFilter({
   *   address: '0xa0b86991c6218b36c1d19d4a2e9eb0ce3606eb48',
   *   event: parseAbiItem('event Transfer(address indexed, address indexed, uint256)'),
   * })
   * const logs = await client.getFilterChanges({ filter })
   *
   * @example
   * // Transactions
   * import { createPublicClient, http } from 'viem'
   * import { mainnet } from 'viem/chains'
   *
   * const client = createPublicClient({
   *   chain: mainnet,
   *   transport: http(),
   * })
   * const filter = await client.createPendingTransactionFilter()
   * const hashes = await client.getFilterChanges({ filter })
   */
  getFilterChanges: <
    TFilterType extends FilterType,
    const TAbi extends Abi | readonly unknown[] | undefined,
    TEventName extends string | undefined,
    TStrict extends boolean | undefined = undefined,
    TFromBlock extends BlockNumber | BlockTag | undefined = undefined,
    TToBlock extends BlockNumber | BlockTag | undefined = undefined,
  >(
    args: GetFilterChangesParameters<
      TFilterType,
      TAbi,
      TEventName,
      TStrict,
      TFromBlock,
      TToBlock
    >,
  ) => Promise<
    GetFilterChangesReturnType<
      TFilterType,
      TAbi,
      TEventName,
      TStrict,
      TFromBlock,
      TToBlock
    >
  >
  /**
   * Returns a list of event logs since the filter was created.
   *
   * - Docs: https://viem.sh/docs/actions/public/getFilterLogs.html
   * - JSON-RPC Methods: [`eth_getFilterLogs`](https://ethereum.org/en/developers/docs/apis/json-rpc/#eth_getfilterlogs)
   *
   * @remarks
   * `getFilterLogs` is only compatible with **event filters**.
   *
   * @param args - {@link GetFilterLogsParameters}
   * @returns A list of event logs. {@link GetFilterLogsReturnType}
   *
   * @example
   * import { createPublicClient, http, parseAbiItem } from 'viem'
   * import { mainnet } from 'viem/chains'
   *
   * const client = createPublicClient({
   *   chain: mainnet,
   *   transport: http(),
   * })
   * const filter = await client.createEventFilter({
   *   address: '0xa0b86991c6218b36c1d19d4a2e9eb0ce3606eb48',
   *   event: parseAbiItem('event Transfer(address indexed, address indexed, uint256)'),
   * })
   * const logs = await client.getFilterLogs({ filter })
   */
  getFilterLogs: <
    const TAbi extends Abi | readonly unknown[] | undefined,
    TEventName extends string | undefined,
    TStrict extends boolean | undefined = undefined,
    TFromBlock extends BlockNumber | BlockTag | undefined = undefined,
    TToBlock extends BlockNumber | BlockTag | undefined = undefined,
  >(
    args: GetFilterLogsParameters<
      TAbi,
      TEventName,
      TStrict,
      TFromBlock,
      TToBlock
    >,
  ) => Promise<
    GetFilterLogsReturnType<TAbi, TEventName, TStrict, TFromBlock, TToBlock>
  >
  /**
   * Returns the current price of gas (in wei).
   *
   * - Docs: https://viem.sh/docs/actions/public/getGasPrice.html
   * - JSON-RPC Methods: [`eth_gasPrice`](https://ethereum.org/en/developers/docs/apis/json-rpc/#eth_gasprice)
   *
   * @returns The gas price (in wei). {@link GetGasPriceReturnType}
   *
   * @example
   * import { createPublicClient, http } from 'viem'
   * import { mainnet } from 'viem/chains'
   *
   * const client = createPublicClient({
   *   chain: mainnet,
   *   transport: http(),
   * })
   * const gasPrice = await client.getGasPrice()
   */
  getGasPrice: () => Promise<GetGasPriceReturnType>
  /**
   * Returns a list of event logs matching the provided parameters.
   *
   * - Docs: https://viem.sh/docs/actions/public/getLogs.html
   * - Examples: https://stackblitz.com/github/wagmi-dev/viem/tree/main/examples/filters-and-logs/event-logs
   * - JSON-RPC Methods: [`eth_getLogs`](https://ethereum.org/en/developers/docs/apis/json-rpc/#eth_getlogs)
   *
   * @param args - {@link GetLogsParameters}
   * @returns A list of event logs. {@link GetLogsReturnType}
   *
   * @example
   * import { createPublicClient, http, parseAbiItem } from 'viem'
   * import { mainnet } from 'viem/chains'
   *
   * const client = createPublicClient({
   *   chain: mainnet,
   *   transport: http(),
   * })
   * const logs = await client.getLogs()
   */
  getLogs: <
    const TAbiEvent extends AbiEvent | undefined = undefined,
    const TAbiEvents extends
      | readonly AbiEvent[]
      | readonly unknown[]
      | undefined = TAbiEvent extends AbiEvent ? [TAbiEvent] : undefined,
    TStrict extends boolean | undefined = undefined,
    TFromBlock extends BlockNumber | BlockTag | undefined = undefined,
    TToBlock extends BlockNumber | BlockTag | undefined = undefined,
  >(
    args?: GetLogsParameters<
      TAbiEvent,
      TAbiEvents,
      TStrict,
      TFromBlock,
      TToBlock
    >,
  ) => Promise<
    GetLogsReturnType<TAbiEvent, TAbiEvents, TStrict, TFromBlock, TToBlock>
  >
  /**
   * Returns the account and storage values of the specified account including the Merkle-proof.
   *
   * - Docs: https://viem.sh/docs/actions/public/getProof.html
   * - JSON-RPC Methods:
   *   - Calls [`eth_getProof`](https://eips.ethereum.org/EIPS/eip-1186)
   *
   * @param client - Client to use
   * @param parameters - {@link GetProofParameters}
   * @returns Proof data. {@link GetProofReturnType}
   *
   * @example
   * import { createPublicClient, http } from 'viem'
   * import { mainnet } from 'viem/chains'
   *
   * const client = createPublicClient({
   *   chain: mainnet,
   *   transport: http(),
   * })
   * const block = await client.getProof({
   *  address: '0x...',
   *  storageKeys: ['0x...'],
   * })
   */
  getProof: (args: GetProofParameters) => Promise<GetProofReturnType>
  /**
   * Returns an estimate for the max priority fee per gas (in wei) for a transaction
   * to be included in the next block.
   *
   * - Docs: https://viem.sh/docs/actions/public/estimateMaxPriorityFeePerGas.html
   *
   * @param client - Client to use
   * @returns An estimate (in wei) for the max priority fee per gas. {@link EstimateMaxPriorityFeePerGasReturnType}
   *
   * @example
   * import { createPublicClient, http } from 'viem'
   * import { mainnet } from 'viem/chains'
   *
   * const client = createPublicClient({
   *   chain: mainnet,
   *   transport: http(),
   * })
   * const maxPriorityFeePerGas = await client.estimateMaxPriorityFeePerGas()
   * // 10000000n
   */
  estimateMaxPriorityFeePerGas: <
    TChainOverride extends Chain | undefined = undefined,
  >(
    args?: EstimateMaxPriorityFeePerGasParameters<TChain, TChainOverride>,
  ) => Promise<EstimateMaxPriorityFeePerGasReturnType>
  /**
   * Returns the value from a storage slot at a given address.
   *
   * - Docs: https://viem.sh/docs/contract/getStorageAt.html
   * - JSON-RPC Methods: [`eth_getStorageAt`](https://ethereum.org/en/developers/docs/apis/json-rpc/#eth_getstorageat)
   *
   * @param args - {@link GetStorageAtParameters}
   * @returns The value of the storage slot. {@link GetStorageAtReturnType}
   *
   * @example
   * import { createPublicClient, http } from 'viem'
   * import { mainnet } from 'viem/chains'
   * import { getStorageAt } from 'viem/contract'
   *
   * const client = createPublicClient({
   *   chain: mainnet,
   *   transport: http(),
   * })
   * const code = await client.getStorageAt({
   *   address: '0xFBA3912Ca04dd458c843e2EE08967fC04f3579c2',
   *   slot: toHex(0),
   * })
   */
  getStorageAt: (
    args: GetStorageAtParameters,
  ) => Promise<GetStorageAtReturnType>
  /**
   * Returns information about a [Transaction](https://viem.sh/docs/glossary/terms.html#transaction) given a hash or block identifier.
   *
   * - Docs: https://viem.sh/docs/actions/public/getTransaction.html
   * - Example: https://stackblitz.com/github/wagmi-dev/viem/tree/main/examples/transactions/fetching-transactions
   * - JSON-RPC Methods: [`eth_getTransactionByHash`](https://ethereum.org/en/developers/docs/apis/json-rpc/#eth_getTransactionByHash)
   *
   * @param args - {@link GetTransactionParameters}
   * @returns The transaction information. {@link GetTransactionReturnType}
   *
   * @example
   * import { createPublicClient, http } from 'viem'
   * import { mainnet } from 'viem/chains'
   *
   * const client = createPublicClient({
   *   chain: mainnet,
   *   transport: http(),
   * })
   * const transaction = await client.getTransaction({
   *   hash: '0x4ca7ee652d57678f26e887c149ab0735f41de37bcad58c9f6d3ed5824f15b74d',
   * })
   */
  getTransaction: <TBlockTag extends BlockTag = 'latest'>(
    args: GetTransactionParameters<TBlockTag>,
  ) => Promise<GetTransactionReturnType<TChain, TBlockTag>>
  /**
   * Returns the number of blocks passed (confirmations) since the transaction was processed on a block.
   *
   * - Docs: https://viem.sh/docs/actions/public/getTransactionConfirmations.html
   * - Example: https://stackblitz.com/github/wagmi-dev/viem/tree/main/examples/transactions/fetching-transactions
   * - JSON-RPC Methods: [`eth_getTransactionConfirmations`](https://ethereum.org/en/developers/docs/apis/json-rpc/#eth_getTransactionConfirmations)
   *
   * @param args - {@link GetTransactionConfirmationsParameters}
   * @returns The number of blocks passed since the transaction was processed. If confirmations is 0, then the Transaction has not been confirmed & processed yet. {@link GetTransactionConfirmationsReturnType}
   *
   * @example
   * import { createPublicClient, http } from 'viem'
   * import { mainnet } from 'viem/chains'
   *
   * const client = createPublicClient({
   *   chain: mainnet,
   *   transport: http(),
   * })
   * const confirmations = await client.getTransactionConfirmations({
   *   hash: '0x4ca7ee652d57678f26e887c149ab0735f41de37bcad58c9f6d3ed5824f15b74d',
   * })
   */
  getTransactionConfirmations: (
    args: GetTransactionConfirmationsParameters<TChain>,
  ) => Promise<GetTransactionConfirmationsReturnType>
  /**
   * Returns the number of [Transactions](https://viem.sh/docs/glossary/terms.html#transaction) an Account has broadcast / sent.
   *
   * - Docs: https://viem.sh/docs/actions/public/getTransactionCount.html
   * - JSON-RPC Methods: [`eth_getTransactionCount`](https://ethereum.org/en/developers/docs/apis/json-rpc/#eth_gettransactioncount)
   *
   * @param args - {@link GetTransactionCountParameters}
   * @returns The number of transactions an account has sent. {@link GetTransactionCountReturnType}
   *
   * @example
   * import { createPublicClient, http } from 'viem'
   * import { mainnet } from 'viem/chains'
   *
   * const client = createPublicClient({
   *   chain: mainnet,
   *   transport: http(),
   * })
   * const transactionCount = await client.getTransactionCount({
   *   address: '0xA0Cf798816D4b9b9866b5330EEa46a18382f251e',
   * })
   */
  getTransactionCount: (
    args: GetTransactionCountParameters,
  ) => Promise<GetTransactionCountReturnType>
  /**
   * Returns the [Transaction Receipt](https://viem.sh/docs/glossary/terms.html#transaction-receipt) given a [Transaction](https://viem.sh/docs/glossary/terms.html#transaction) hash.
   *
   * - Docs: https://viem.sh/docs/actions/public/getTransactionReceipt.html
   * - Example: https://stackblitz.com/github/wagmi-dev/viem/tree/main/examples/transactions/fetching-transactions
   * - JSON-RPC Methods: [`eth_getTransactionReceipt`](https://ethereum.org/en/developers/docs/apis/json-rpc/#eth_getTransactionReceipt)
   *
   * @param args - {@link GetTransactionReceiptParameters}
   * @returns The transaction receipt. {@link GetTransactionReceiptReturnType}
   *
   * @example
   * import { createPublicClient, http } from 'viem'
   * import { mainnet } from 'viem/chains'
   *
   * const client = createPublicClient({
   *   chain: mainnet,
   *   transport: http(),
   * })
   * const transactionReceipt = await client.getTransactionReceipt({
   *   hash: '0x4ca7ee652d57678f26e887c149ab0735f41de37bcad58c9f6d3ed5824f15b74d',
   * })
   */
  getTransactionReceipt: (
    args: GetTransactionReceiptParameters,
  ) => Promise<GetTransactionReceiptReturnType<TChain>>
  /**
   * Similar to [`readContract`](https://viem.sh/docs/contract/readContract.html), but batches up multiple functions on a contract in a single RPC call via the [`multicall3` contract](https://github.com/mds1/multicall).
   *
   * - Docs: https://viem.sh/docs/contract/multicall.html
   *
   * @param args - {@link MulticallParameters}
   * @returns An array of results with accompanying status. {@link MulticallReturnType}
   *
   * @example
   * import { createPublicClient, http, parseAbi } from 'viem'
   * import { mainnet } from 'viem/chains'
   *
   * const client = createPublicClient({
   *   chain: mainnet,
   *   transport: http(),
   * })
   * const abi = parseAbi([
   *   'function balanceOf(address) view returns (uint256)',
   *   'function totalSupply() view returns (uint256)',
   * ])
   * const result = await client.multicall({
   *   contracts: [
   *     {
   *       address: '0xFBA3912Ca04dd458c843e2EE08967fC04f3579c2',
   *       abi,
   *       functionName: 'balanceOf',
   *       args: ['0xA0Cf798816D4b9b9866b5330EEa46a18382f251e'],
   *     },
   *     {
   *       address: '0xFBA3912Ca04dd458c843e2EE08967fC04f3579c2',
   *       abi,
   *       functionName: 'totalSupply',
   *     },
   *   ],
   * })
   * // [{ result: 424122n, status: 'success' }, { result: 1000000n, status: 'success' }]
   */
  multicall: <
    const contracts extends readonly unknown[],
    allowFailure extends boolean = true,
  >(
    args: MulticallParameters<contracts, allowFailure>,
  ) => Promise<MulticallReturnType<contracts, allowFailure>>
  /**
   * Prepares a transaction request for signing.
   *
   * - Docs: https://viem.sh/docs/actions/wallet/prepareTransactionRequest.html
   *
   * @param args - {@link PrepareTransactionRequestParameters}
   * @returns The transaction request. {@link PrepareTransactionRequestReturnType}
   *
   * @example
   * import { createWalletClient, custom } from 'viem'
   * import { mainnet } from 'viem/chains'
   *
   * const client = createWalletClient({
   *   chain: mainnet,
   *   transport: custom(window.ethereum),
   * })
   * const request = await client.prepareTransactionRequest({
   *   account: '0xA0Cf798816D4b9b9866b5330EEa46a18382f251e',
   *   to: '0x0000000000000000000000000000000000000000',
   *   value: 1n,
   * })
   *
   * @example
   * // Account Hoisting
   * import { createWalletClient, http } from 'viem'
   * import { privateKeyToAccount } from 'viem/accounts'
   * import { mainnet } from 'viem/chains'
   *
   * const client = createWalletClient({
   *   account: privateKeyToAccount('0x…'),
   *   chain: mainnet,
   *   transport: custom(window.ethereum),
   * })
   * const request = await client.prepareTransactionRequest({
   *   to: '0x0000000000000000000000000000000000000000',
   *   value: 1n,
   * })
   */
  prepareTransactionRequest: <
    TChainOverride extends Chain | undefined = undefined,
  >(
    args: PrepareTransactionRequestParameters<TChain, TAccount, TChainOverride>,
  ) => Promise<PrepareTransactionRequestReturnType>
  /**
   * Calls a read-only function on a contract, and returns the response.
   *
   * - Docs: https://viem.sh/docs/contract/readContract.html
   * - Examples: https://stackblitz.com/github/wagmi-dev/viem/tree/main/examples/contracts/reading-contracts
   *
   * @remarks
   * A "read-only" function (constant function) on a Solidity contract is denoted by a `view` or `pure` keyword. They can only read the state of the contract, and cannot make any changes to it. Since read-only methods do not change the state of the contract, they do not require any gas to be executed, and can be called by any user without the need to pay for gas.
   *
   * Internally, uses a [Public Client](https://viem.sh/docs/clients/public.html) to call the [`call` action](https://viem.sh/docs/actions/public/call.html) with [ABI-encoded `data`](https://viem.sh/docs/contract/encodeFunctionData.html).
   *
   * @param args - {@link ReadContractParameters}
   * @returns The response from the contract. Type is inferred. {@link ReadContractReturnType}
   *
   * @example
   * import { createPublicClient, http, parseAbi } from 'viem'
   * import { mainnet } from 'viem/chains'
   * import { readContract } from 'viem/contract'
   *
   * const client = createPublicClient({
   *   chain: mainnet,
   *   transport: http(),
   * })
   * const result = await client.readContract({
   *   address: '0xFBA3912Ca04dd458c843e2EE08967fC04f3579c2',
   *   abi: parseAbi(['function balanceOf(address) view returns (uint256)']),
   *   functionName: 'balanceOf',
   *   args: ['0xA0Cf798816D4b9b9866b5330EEa46a18382f251e'],
   * })
   * // 424122n
   */
  readContract: <
    const abi extends Abi | readonly unknown[],
    functionName extends ContractFunctionName<abi, 'pure' | 'view'>,
    args extends ContractFunctionArgs<abi, 'pure' | 'view', functionName>,
  >(
    args: ReadContractParameters<abi, functionName, args>,
  ) => Promise<ReadContractReturnType<abi, functionName, args>>
  /**
   * Sends a **signed** transaction to the network
   *
   * - Docs: https://viem.sh/docs/actions/wallet/sendRawTransaction.html
   * - JSON-RPC Method: [`eth_sendRawTransaction`](https://ethereum.github.io/execution-apis/api-documentation/)
   *
   * @param client - Client to use
   * @param parameters - {@link SendRawTransactionParameters}
   * @returns The transaction hash. {@link SendRawTransactionReturnType}
   *
   * @example
   * import { createWalletClient, custom } from 'viem'
   * import { mainnet } from 'viem/chains'
   * import { sendRawTransaction } from 'viem/wallet'
   *
   * const client = createWalletClient({
   *   chain: mainnet,
   *   transport: custom(window.ethereum),
   * })
   *
   * const hash = await client.sendRawTransaction({
   *   serializedTransaction: '0x02f850018203118080825208808080c080a04012522854168b27e5dc3d5839bab5e6b39e1a0ffd343901ce1622e3d64b48f1a04e00902ae0502c4728cbf12156290df99c3ed7de85b1dbfe20b5c36931733a33'
   * })
   */
  sendRawTransaction: (
    args: SendRawTransactionParameters,
  ) => Promise<SendRawTransactionReturnType>
  /**
   * Simulates/validates a contract interaction. This is useful for retrieving **return data** and **revert reasons** of contract write functions.
   *
   * - Docs: https://viem.sh/docs/contract/simulateContract.html
   * - Examples: https://stackblitz.com/github/wagmi-dev/viem/tree/main/examples/contracts/writing-to-contracts
   *
   * @remarks
   * This function does not require gas to execute and _**does not**_ change the state of the blockchain. It is almost identical to [`readContract`](https://viem.sh/docs/contract/readContract.html), but also supports contract write functions.
   *
   * Internally, uses a [Public Client](https://viem.sh/docs/clients/public.html) to call the [`call` action](https://viem.sh/docs/actions/public/call.html) with [ABI-encoded `data`](https://viem.sh/docs/contract/encodeFunctionData.html).
   *
   * @param args - {@link SimulateContractParameters}
   * @returns The simulation result and write request. {@link SimulateContractReturnType}
   *
   * @example
   * import { createPublicClient, http } from 'viem'
   * import { mainnet } from 'viem/chains'
   *
   * const client = createPublicClient({
   *   chain: mainnet,
   *   transport: http(),
   * })
   * const result = await client.simulateContract({
   *   address: '0xFBA3912Ca04dd458c843e2EE08967fC04f3579c2',
   *   abi: parseAbi(['function mint(uint32) view returns (uint32)']),
   *   functionName: 'mint',
   *   args: ['69420'],
   *   account: '0xA0Cf798816D4b9b9866b5330EEa46a18382f251e',
   * })
   */
  simulateContract: <
<<<<<<< HEAD
    const abi extends Abi | readonly unknown[],
    functionName extends ContractFunctionName<abi, 'nonpayable' | 'payable'>,
    args extends ContractFunctionArgs<
      abi,
      'nonpayable' | 'payable',
      functionName
    >,
    chainOverride extends Chain | undefined,
    accountOverride extends Account | Address | undefined = undefined,
=======
    const TAbi extends Abi | readonly unknown[],
    TFunctionName extends string,
    TChainOverride extends Chain | undefined = undefined,
>>>>>>> 6f48bd02
  >(
    args: SimulateContractParameters<
      abi,
      functionName,
      args,
      TChain,
      chainOverride,
      accountOverride
    >,
  ) => Promise<
    SimulateContractReturnType<
      abi,
      functionName,
      args,
      TChain,
      TAccount,
      chainOverride,
      accountOverride
    >
  >
  verifyMessage: (
    args: VerifyMessageParameters,
  ) => Promise<VerifyMessageReturnType>
  verifyTypedData: (
    args: VerifyTypedDataParameters,
  ) => Promise<VerifyTypedDataReturnType>
  /**
   * Destroys a Filter that was created from one of the following Actions:
   *
   * - [`createBlockFilter`](https://viem.sh/docs/actions/public/createBlockFilter.html)
   * - [`createEventFilter`](https://viem.sh/docs/actions/public/createEventFilter.html)
   * - [`createPendingTransactionFilter`](https://viem.sh/docs/actions/public/createPendingTransactionFilter.html)
   *
   * - Docs: https://viem.sh/docs/actions/public/uninstallFilter.html
   * - JSON-RPC Methods: [`eth_uninstallFilter`](https://ethereum.org/en/developers/docs/apis/json-rpc/#eth_uninstallFilter)
   *
   * @param args - {@link UninstallFilterParameters}
   * @returns A boolean indicating if the Filter was successfully uninstalled. {@link UninstallFilterReturnType}
   *
   * @example
   * import { createPublicClient, http } from 'viem'
   * import { mainnet } from 'viem/chains'
   * import { createPendingTransactionFilter, uninstallFilter } from 'viem/public'
   *
   * const filter = await client.createPendingTransactionFilter()
   * const uninstalled = await client.uninstallFilter({ filter })
   * // true
   */
  uninstallFilter: (
    args: UninstallFilterParameters,
  ) => Promise<UninstallFilterReturnType>
  /**
   * Waits for the [Transaction](https://viem.sh/docs/glossary/terms.html#transaction) to be included on a [Block](https://viem.sh/docs/glossary/terms.html#block) (one confirmation), and then returns the [Transaction Receipt](https://viem.sh/docs/glossary/terms.html#transaction-receipt). If the Transaction reverts, then the action will throw an error.
   *
   * - Docs: https://viem.sh/docs/actions/public/waitForTransactionReceipt.html
   * - Example: https://stackblitz.com/github/wagmi-dev/viem/tree/main/examples/transactions/sending-transactions
   * - JSON-RPC Methods:
   *   - Polls [`eth_getTransactionReceipt`](https://ethereum.org/en/developers/docs/apis/json-rpc/#eth_getTransactionReceipt) on each block until it has been processed.
   *   - If a Transaction has been replaced:
   *     - Calls [`eth_getBlockByNumber`](https://ethereum.org/en/developers/docs/apis/json-rpc/#eth_getblockbynumber) and extracts the transactions
   *     - Checks if one of the Transactions is a replacement
   *     - If so, calls [`eth_getTransactionReceipt`](https://ethereum.org/en/developers/docs/apis/json-rpc/#eth_getTransactionReceipt).
   *
   * @remarks
   * The `waitForTransactionReceipt` action additionally supports Replacement detection (e.g. sped up Transactions).
   *
   * Transactions can be replaced when a user modifies their transaction in their wallet (to speed up or cancel). Transactions are replaced when they are sent from the same nonce.
   *
   * There are 3 types of Transaction Replacement reasons:
   *
   * - `repriced`: The gas price has been modified (e.g. different `maxFeePerGas`)
   * - `cancelled`: The Transaction has been cancelled (e.g. `value === 0n`)
   * - `replaced`: The Transaction has been replaced (e.g. different `value` or `data`)
   *
   * @param args - {@link WaitForTransactionReceiptParameters}
   * @returns The transaction receipt. {@link WaitForTransactionReceiptReturnType}
   *
   * @example
   * import { createPublicClient, http } from 'viem'
   * import { mainnet } from 'viem/chains'
   *
   * const client = createPublicClient({
   *   chain: mainnet,
   *   transport: http(),
   * })
   * const transactionReceipt = await client.waitForTransactionReceipt({
   *   hash: '0x4ca7ee652d57678f26e887c149ab0735f41de37bcad58c9f6d3ed5824f15b74d',
   * })
   */
  waitForTransactionReceipt: (
    args: WaitForTransactionReceiptParameters<TChain>,
  ) => Promise<WaitForTransactionReceiptReturnType<TChain>>
  /**
   * Watches and returns incoming block numbers.
   *
   * - Docs: https://viem.sh/docs/actions/public/watchBlockNumber.html
   * - Examples: https://stackblitz.com/github/wagmi-dev/viem/tree/main/examples/blocks/watching-blocks
   * - JSON-RPC Methods:
   *   - When `poll: true`, calls [`eth_blockNumber`](https://ethereum.org/en/developers/docs/apis/json-rpc/#eth_blocknumber) on a polling interval.
   *   - When `poll: false` & WebSocket Transport, uses a WebSocket subscription via [`eth_subscribe`](https://docs.alchemy.com/reference/eth-subscribe-polygon) and the `"newHeads"` event.
   *
   * @param args - {@link WatchBlockNumberParameters}
   * @returns A function that can be invoked to stop watching for new block numbers. {@link WatchBlockNumberReturnType}
   *
   * @example
   * import { createPublicClient, http } from 'viem'
   * import { mainnet } from 'viem/chains'
   *
   * const client = createPublicClient({
   *   chain: mainnet,
   *   transport: http(),
   * })
   * const unwatch = await client.watchBlockNumber({
   *   onBlockNumber: (blockNumber) => console.log(blockNumber),
   * })
   */
  watchBlockNumber: (
    args: WatchBlockNumberParameters,
  ) => WatchBlockNumberReturnType
  /**
   * Watches and returns information for incoming blocks.
   *
   * - Docs: https://viem.sh/docs/actions/public/watchBlocks.html
   * - Examples: https://stackblitz.com/github/wagmi-dev/viem/tree/main/examples/blocks/watching-blocks
   * - JSON-RPC Methods:
   *   - When `poll: true`, calls [`eth_getBlockByNumber`](https://ethereum.org/en/developers/docs/apis/json-rpc/#eth_getBlockByNumber) on a polling interval.
   *   - When `poll: false` & WebSocket Transport, uses a WebSocket subscription via [`eth_subscribe`](https://docs.alchemy.com/reference/eth-subscribe-polygon) and the `"newHeads"` event.
   *
   * @param args - {@link WatchBlocksParameters}
   * @returns A function that can be invoked to stop watching for new block numbers. {@link WatchBlocksReturnType}
   *
   * @example
   * import { createPublicClient, http } from 'viem'
   * import { mainnet } from 'viem/chains'
   *
   * const client = createPublicClient({
   *   chain: mainnet,
   *   transport: http(),
   * })
   * const unwatch = await client.watchBlocks({
   *   onBlock: (block) => console.log(block),
   * })
   */
  watchBlocks: <
    TIncludeTransactions extends boolean = false,
    TBlockTag extends BlockTag = 'latest',
  >(
    args: WatchBlocksParameters<
      TTransport,
      TChain,
      TIncludeTransactions,
      TBlockTag
    >,
  ) => WatchBlocksReturnType
  /**
   * Watches and returns emitted contract event logs.
   *
   * - Docs: https://viem.sh/docs/contract/watchContractEvent.html
   *
   * @remarks
   * This Action will batch up all the event logs found within the [`pollingInterval`](https://viem.sh/docs/contract/watchContractEvent.html#pollinginterval-optional), and invoke them via [`onLogs`](https://viem.sh/docs/contract/watchContractEvent.html#onLogs).
   *
   * `watchContractEvent` will attempt to create an [Event Filter](https://viem.sh/docs/contract/createContractEventFilter.html) and listen to changes to the Filter per polling interval, however, if the RPC Provider does not support Filters (e.g. `eth_newFilter`), then `watchContractEvent` will fall back to using [`getLogs`](https://viem.sh/docs/actions/public/getLogs.html) instead.
   *
   * @param args - {@link WatchContractEventParameters}
   * @returns A function that can be invoked to stop watching for new event logs. {@link WatchContractEventReturnType}
   *
   * @example
   * import { createPublicClient, http, parseAbi } from 'viem'
   * import { mainnet } from 'viem/chains'
   *
   * const client = createPublicClient({
   *   chain: mainnet,
   *   transport: http(),
   * })
   * const unwatch = client.watchContractEvent({
   *   address: '0xFBA3912Ca04dd458c843e2EE08967fC04f3579c2',
   *   abi: parseAbi(['event Transfer(address indexed from, address indexed to, uint256 value)']),
   *   eventName: 'Transfer',
   *   args: { from: '0xc961145a54C96E3aE9bAA048c4F4D6b04C13916b' },
   *   onLogs: (logs) => console.log(logs),
   * })
   */
  watchContractEvent: <
    const TAbi extends Abi | readonly unknown[],
    TEventName extends ContractEventName<TAbi>,
    TStrict extends boolean | undefined = undefined,
  >(
    args: WatchContractEventParameters<TAbi, TEventName, TStrict, TTransport>,
  ) => WatchContractEventReturnType
  /**
   * Watches and returns emitted [Event Logs](https://viem.sh/docs/glossary/terms.html#event-log).
   *
   * - Docs: https://viem.sh/docs/actions/public/watchEvent.html
   * - JSON-RPC Methods:
   *   - **RPC Provider supports `eth_newFilter`:**
   *     - Calls [`eth_newFilter`](https://ethereum.org/en/developers/docs/apis/json-rpc/#eth_newfilter) to create a filter (called on initialize).
   *     - On a polling interval, it will call [`eth_getFilterChanges`](https://ethereum.org/en/developers/docs/apis/json-rpc/#eth_getfilterchanges).
   *   - **RPC Provider does not support `eth_newFilter`:**
   *     - Calls [`eth_getLogs`](https://ethereum.org/en/developers/docs/apis/json-rpc/#eth_getlogs) for each block between the polling interval.
   *
   * @remarks
   * This Action will batch up all the Event Logs found within the [`pollingInterval`](https://viem.sh/docs/actions/public/watchEvent.html#pollinginterval-optional), and invoke them via [`onLogs`](https://viem.sh/docs/actions/public/watchEvent.html#onLogs).
   *
   * `watchEvent` will attempt to create an [Event Filter](https://viem.sh/docs/actions/public/createEventFilter.html) and listen to changes to the Filter per polling interval, however, if the RPC Provider does not support Filters (e.g. `eth_newFilter`), then `watchEvent` will fall back to using [`getLogs`](https://viem.sh/docs/actions/public/getLogs.html) instead.
   *
   * @param args - {@link WatchEventParameters}
   * @returns A function that can be invoked to stop watching for new Event Logs. {@link WatchEventReturnType}
   *
   * @example
   * import { createPublicClient, http } from 'viem'
   * import { mainnet } from 'viem/chains'
   *
   * const client = createPublicClient({
   *   chain: mainnet,
   *   transport: http(),
   * })
   * const unwatch = client.watchEvent({
   *   onLogs: (logs) => console.log(logs),
   * })
   */
  watchEvent: <
    const TAbiEvent extends AbiEvent | undefined = undefined,
    const TAbiEvents extends
      | readonly AbiEvent[]
      | readonly unknown[]
      | undefined = TAbiEvent extends AbiEvent ? [TAbiEvent] : undefined,
    TStrict extends boolean | undefined = undefined,
  >(
    args: WatchEventParameters<TAbiEvent, TAbiEvents, TStrict, TTransport>,
  ) => WatchEventReturnType
  /**
   * Watches and returns pending transaction hashes.
   *
   * - Docs: https://viem.sh/docs/actions/public/watchPendingTransactions.html
   * - JSON-RPC Methods:
   *   - When `poll: true`
   *     - Calls [`eth_newPendingTransactionFilter`](https://ethereum.org/en/developers/docs/apis/json-rpc/#eth_newpendingtransactionfilter) to initialize the filter.
   *     - Calls [`eth_getFilterChanges`](https://ethereum.org/en/developers/docs/apis/json-rpc/#eth_getFilterChanges) on a polling interval.
   *   - When `poll: false` & WebSocket Transport, uses a WebSocket subscription via [`eth_subscribe`](https://docs.alchemy.com/reference/eth-subscribe-polygon) and the `"newPendingTransactions"` event.
   *
   * @remarks
   * This Action will batch up all the pending transactions found within the [`pollingInterval`](https://viem.sh/docs/actions/public/watchPendingTransactions.html#pollinginterval-optional), and invoke them via [`onTransactions`](https://viem.sh/docs/actions/public/watchPendingTransactions.html#ontransactions).
   *
   * @param args - {@link WatchPendingTransactionsParameters}
   * @returns A function that can be invoked to stop watching for new pending transaction hashes. {@link WatchPendingTransactionsReturnType}
   *
   * @example
   * import { createPublicClient, http } from 'viem'
   * import { mainnet } from 'viem/chains'
   *
   * const client = createPublicClient({
   *   chain: mainnet,
   *   transport: http(),
   * })
   * const unwatch = await client.watchPendingTransactions({
   *   onTransactions: (hashes) => console.log(hashes),
   * })
   */
  watchPendingTransactions: (
    args: WatchPendingTransactionsParameters<TTransport>,
  ) => WatchPendingTransactionsReturnType
}

export function publicActions<
  TTransport extends Transport = Transport,
  TChain extends Chain | undefined = Chain | undefined,
  TAccount extends Account | undefined = Account | undefined,
>(
  client: Client<TTransport, TChain, TAccount>,
): PublicActions<TTransport, TChain, TAccount> {
  return {
    call: (args) => call(client, args),
    createBlockFilter: () => createBlockFilter(client),
    createContractEventFilter: (args) =>
      createContractEventFilter(client, args),
    createEventFilter: (args) => createEventFilter(client, args),
    createPendingTransactionFilter: () =>
      createPendingTransactionFilter(client),
    estimateContractGas: (args) => estimateContractGas(client, args as any),
    estimateGas: (args) => estimateGas(client, args),
    getBalance: (args) => getBalance(client, args),
    getBlock: (args) => getBlock(client, args),
    getBlockNumber: (args) => getBlockNumber(client, args),
    getBlockTransactionCount: (args) => getBlockTransactionCount(client, args),
    getBytecode: (args) => getBytecode(client, args),
    getChainId: () => getChainId(client),
    getContractEvents: (args) => getContractEvents(client, args),
    getEnsAddress: (args) => getEnsAddress(client, args),
    getEnsAvatar: (args) => getEnsAvatar(client, args),
    getEnsName: (args) => getEnsName(client, args),
    getEnsResolver: (args) => getEnsResolver(client, args),
    getEnsText: (args) => getEnsText(client, args),
    getFeeHistory: (args) => getFeeHistory(client, args),
    estimateFeesPerGas: (args) => estimateFeesPerGas(client, args),
    getFilterChanges: (args) => getFilterChanges(client, args),
    getFilterLogs: (args) => getFilterLogs(client, args),
    getGasPrice: () => getGasPrice(client),
    getLogs: (args) => getLogs(client, args as any),
    getProof: (args) => getProof(client, args),
    estimateMaxPriorityFeePerGas: (args) =>
      estimateMaxPriorityFeePerGas(client, args),
    getStorageAt: (args) => getStorageAt(client, args),
    getTransaction: (args) => getTransaction(client, args),
    getTransactionConfirmations: (args) =>
      getTransactionConfirmations(client, args),
    getTransactionCount: (args) => getTransactionCount(client, args),
    getTransactionReceipt: (args) => getTransactionReceipt(client, args),
    multicall: (args) => multicall(client, args),
    prepareTransactionRequest: (args) =>
      prepareTransactionRequest(client as any, args as any),
    readContract: (args) => readContract(client, args),
    sendRawTransaction: (args) => sendRawTransaction(client, args),
    simulateContract: (args) => simulateContract(client, args),
    verifyMessage: (args) => verifyMessage(client, args),
    verifyTypedData: (args) => verifyTypedData(client, args),
    uninstallFilter: (args) => uninstallFilter(client, args),
    waitForTransactionReceipt: (args) =>
      waitForTransactionReceipt(client, args),
    watchBlocks: (args) => watchBlocks(client, args),
    watchBlockNumber: (args) => watchBlockNumber(client, args),
    watchContractEvent: (args) => watchContractEvent(client, args),
    watchEvent: (args) => watchEvent(client, args),
    watchPendingTransactions: (args) => watchPendingTransactions(client, args),
  }
}<|MERGE_RESOLUTION|>--- conflicted
+++ resolved
@@ -1440,7 +1440,6 @@
    * })
    */
   simulateContract: <
-<<<<<<< HEAD
     const abi extends Abi | readonly unknown[],
     functionName extends ContractFunctionName<abi, 'nonpayable' | 'payable'>,
     args extends ContractFunctionArgs<
@@ -1450,11 +1449,6 @@
     >,
     chainOverride extends Chain | undefined,
     accountOverride extends Account | Address | undefined = undefined,
-=======
-    const TAbi extends Abi | readonly unknown[],
-    TFunctionName extends string,
-    TChainOverride extends Chain | undefined = undefined,
->>>>>>> 6f48bd02
   >(
     args: SimulateContractParameters<
       abi,
