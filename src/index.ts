--- conflicted
+++ resolved
@@ -628,23 +628,7 @@
   FeeValuesLegacy,
 } from './types/fee.js'
 export type { Filter } from './types/filter.js'
-export type {
-<<<<<<< HEAD
-  Formatter,
-  Formatters,
-  ExtractFormatterParameters,
-  ExtractFormatterReturnType,
-} from './types/formatter.js'
-export type { Serializers } from './types/serializer.js'
 export type { TypedDataDefinition } from './types/typedData.js'
-=======
-  GetTypedDataDomain,
-  GetTypedDataMessage,
-  GetTypedDataPrimaryType,
-  GetTypedDataTypes,
-  TypedDataDefinition,
-} from './types/typedData.js'
->>>>>>> 99332168
 export type { GetTransportConfig } from './types/transport.js'
 export type { HDKey } from '@scure/bip32'
 export type { Log } from './types/log.js'
