import type { TypedData } from 'abitype'

import type { Hex } from '../../types/misc.js'
import type { TypedDataDefinition } from '../../types/typedData.js'
<<<<<<< HEAD
import { hashTypedData } from '../../utils/signature/hashTypedData.js'
=======
import {
  type HashTypedDataParameters,
  hashTypedData,
} from '../../utils/signature/hashTypedData.js'
import { signatureToHex } from '../../utils/signature/signatureToHex.js'
>>>>>>> ed779e9d

import { sign } from './sign.js'

export type SignTypedDataParameters<
  typedData extends TypedData | Record<string, unknown> = TypedData,
  primaryType extends keyof typedData | 'EIP712Domain' = keyof typedData,
> = TypedDataDefinition<typedData, primaryType> & {
  /** The private key to sign with. */
  privateKey: Hex
}

export type SignTypedDataReturnType = Hex

/**
 * @description Signs typed data and calculates an Ethereum-specific signature in [EIP-191 format](https://eips.ethereum.org/EIPS/eip-191):
 * `keccak256("\x19Ethereum Signed Message:\n" + len(message) + message))`.
 *
 * @returns The signature.
 */
export async function signTypedData<
  const typedData extends TypedData | Record<string, unknown>,
  primaryType extends keyof typedData | 'EIP712Domain',
>(
  parameters: SignTypedDataParameters<typedData, primaryType>,
): Promise<SignTypedDataReturnType> {
  const { privateKey, ...typedData } =
    parameters as unknown as SignTypedDataParameters
  const signature = await sign({
    hash: hashTypedData(typedData),
    privateKey,
  })
  return signatureToHex(signature)
}<|MERGE_RESOLUTION|>--- conflicted
+++ resolved
@@ -2,15 +2,8 @@
 
 import type { Hex } from '../../types/misc.js'
 import type { TypedDataDefinition } from '../../types/typedData.js'
-<<<<<<< HEAD
 import { hashTypedData } from '../../utils/signature/hashTypedData.js'
-=======
-import {
-  type HashTypedDataParameters,
-  hashTypedData,
-} from '../../utils/signature/hashTypedData.js'
 import { signatureToHex } from '../../utils/signature/signatureToHex.js'
->>>>>>> ed779e9d
 
 import { sign } from './sign.js'
 
