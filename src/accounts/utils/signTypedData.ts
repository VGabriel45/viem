import type { TypedData } from 'abitype'

import type { Hex } from '../../types/misc.js'
import type { TypedDataDefinition } from '../../types/typedData.js'
<<<<<<< HEAD
import { hashTypedData } from '../../utils/signature/hashTypedData.js'
import { signatureToHex } from '../../utils/signature/signatureToHex.js'
=======
import {
  type HashTypedDataErrorType,
  type HashTypedDataParameters,
  hashTypedData,
} from '../../utils/signature/hashTypedData.js'
import {
  type SignatureToHexErrorType,
  signatureToHex,
} from '../../utils/signature/signatureToHex.js'
>>>>>>> 399a43db

import type { ErrorType } from '../../errors/utils.js'
import { type SignErrorType, sign } from './sign.js'

export type SignTypedDataParameters<
  typedData extends TypedData | Record<string, unknown> = TypedData,
  primaryType extends keyof typedData | 'EIP712Domain' = keyof typedData,
> = TypedDataDefinition<typedData, primaryType> & {
  /** The private key to sign with. */
  privateKey: Hex
}

export type SignTypedDataReturnType = Hex

export type SignTypedDataErrorType =
  | HashTypedDataErrorType
  | SignErrorType
  | SignatureToHexErrorType
  | ErrorType

/**
 * @description Signs typed data and calculates an Ethereum-specific signature in [EIP-191 format](https://eips.ethereum.org/EIPS/eip-191):
 * `keccak256("\x19Ethereum Signed Message:\n" + len(message) + message))`.
 *
 * @returns The signature.
 */
export async function signTypedData<
  const typedData extends TypedData | Record<string, unknown>,
  primaryType extends keyof typedData | 'EIP712Domain',
>(
  parameters: SignTypedDataParameters<typedData, primaryType>,
): Promise<SignTypedDataReturnType> {
  const { privateKey, ...typedData } =
    parameters as unknown as SignTypedDataParameters
  const signature = await sign({
    hash: hashTypedData(typedData),
    privateKey,
  })
  return signatureToHex(signature)
}<|MERGE_RESOLUTION|>--- conflicted
+++ resolved
@@ -2,20 +2,14 @@
 
 import type { Hex } from '../../types/misc.js'
 import type { TypedDataDefinition } from '../../types/typedData.js'
-<<<<<<< HEAD
-import { hashTypedData } from '../../utils/signature/hashTypedData.js'
-import { signatureToHex } from '../../utils/signature/signatureToHex.js'
-=======
 import {
   type HashTypedDataErrorType,
-  type HashTypedDataParameters,
   hashTypedData,
 } from '../../utils/signature/hashTypedData.js'
 import {
   type SignatureToHexErrorType,
   signatureToHex,
 } from '../../utils/signature/signatureToHex.js'
->>>>>>> 399a43db
 
 import type { ErrorType } from '../../errors/utils.js'
 import { type SignErrorType, sign } from './sign.js'
