export {
  type GetEnsAddressErrorType,
  type GetEnsAddressParameters,
  type GetEnsAddressReturnType,
  getEnsAddress,
} from './ens/getEnsAddress.js'
export {
  type GetEnsAvatarErrorType,
  type GetEnsAvatarParameters,
  type GetEnsAvatarReturnType,
  getEnsAvatar,
} from './ens/getEnsAvatar.js'
export {
  type GetEnsNameErrorType,
  type GetEnsNameParameters,
  type GetEnsNameReturnType,
  getEnsName,
} from './ens/getEnsName.js'
export {
  type GetEnsResolverErrorType,
  type GetEnsResolverParameters,
  type GetEnsResolverReturnType,
  getEnsResolver,
} from './ens/getEnsResolver.js'
export {
  type GetEnsTextErrorType,
  type GetEnsTextParameters,
  type GetEnsTextReturnType,
  getEnsText,
} from './ens/getEnsText.js'
export {
  type CallErrorType,
  type CallParameters,
  type CallReturnType,
  call,
} from './public/call.js'
export {
  type CreateBlockFilterErrorType,
  type CreateBlockFilterReturnType,
  createBlockFilter,
} from './public/createBlockFilter.js'
export {
  type CreateContractEventFilterErrorType,
  type CreateContractEventFilterParameters,
  type CreateContractEventFilterReturnType,
  createContractEventFilter,
} from './public/createContractEventFilter.js'
export {
  type CreateEventFilterErrorType,
  type CreateEventFilterParameters,
  type CreateEventFilterReturnType,
  createEventFilter,
} from './public/createEventFilter.js'
export {
  type CreatePendingTransactionFilterErrorType,
  type CreatePendingTransactionFilterReturnType,
  createPendingTransactionFilter,
} from './public/createPendingTransactionFilter.js'
export {
  type EstimateContractGasErrorType,
  type EstimateContractGasParameters,
  type EstimateContractGasReturnType,
  estimateContractGas,
} from './public/estimateContractGas.js'
export {
  type EstimateFeesPerGasErrorType,
  type EstimateFeesPerGasParameters,
  type EstimateFeesPerGasReturnType,
  estimateFeesPerGas,
} from './public/estimateFeesPerGas.js'
export {
  type EstimateMaxPriorityFeePerGasErrorType,
  type EstimateMaxPriorityFeePerGasParameters,
  type EstimateMaxPriorityFeePerGasReturnType,
  estimateMaxPriorityFeePerGas,
} from './public/estimateMaxPriorityFeePerGas.js'
export {
  type EstimateGasErrorType,
  type EstimateGasParameters,
  type EstimateGasReturnType,
  estimateGas,
} from './public/estimateGas.js'
export {
  type GetBalanceErrorType,
  type GetBalanceParameters,
  type GetBalanceReturnType,
  getBalance,
} from './public/getBalance.js'
export {
  type GetBlockErrorType,
  type GetBlockParameters,
  type GetBlockReturnType,
  getBlock,
} from './public/getBlock.js'
export {
  type GetBlockNumberErrorType,
  type GetBlockNumberParameters,
  type GetBlockNumberReturnType,
  getBlockNumber,
} from './public/getBlockNumber.js'
export {
  type GetBlockTransactionCountErrorType,
  type GetBlockTransactionCountParameters,
  type GetBlockTransactionCountReturnType,
  getBlockTransactionCount,
} from './public/getBlockTransactionCount.js'
export {
  type GetBytecodeErrorType,
  type GetBytecodeParameters,
  type GetBytecodeReturnType,
  getBytecode,
} from './public/getBytecode.js'
export {
  type GetChainIdErrorType,
  type GetChainIdReturnType,
  getChainId,
} from './public/getChainId.js'
export {
  type GetFeeHistoryErrorType,
  type GetFeeHistoryParameters,
  type GetFeeHistoryReturnType,
  getFeeHistory,
} from './public/getFeeHistory.js'
export {
  type GetFilterChangesErrorType,
  type GetFilterChangesParameters,
  type GetFilterChangesReturnType,
  getFilterChanges,
} from './public/getFilterChanges.js'
export {
  type GetFilterLogsErrorType,
  type GetFilterLogsParameters,
  type GetFilterLogsReturnType,
  getFilterLogs,
} from './public/getFilterLogs.js'
export {
  type GetGasPriceErrorType,
  type GetGasPriceReturnType,
  getGasPrice,
} from './public/getGasPrice.js'
export {
  type GetLogsErrorType,
  type GetLogsParameters,
  type GetLogsReturnType,
  getLogs,
} from './public/getLogs.js'
export {
  type GetStorageAtErrorType,
  type GetStorageAtParameters,
  type GetStorageAtReturnType,
  getStorageAt,
} from './public/getStorageAt.js'
export {
  type GetTransactionConfirmationsErrorType,
  type GetTransactionConfirmationsParameters,
  type GetTransactionConfirmationsReturnType,
  getTransactionConfirmations,
} from './public/getTransactionConfirmations.js'
export {
  type GetTransactionCountErrorType,
  type GetTransactionCountParameters,
  type GetTransactionCountReturnType,
  getTransactionCount,
} from './public/getTransactionCount.js'
export {
  type GetTransactionErrorType,
  type GetTransactionParameters,
  type GetTransactionReturnType,
  getTransaction,
} from './public/getTransaction.js'
export {
  type GetTransactionReceiptErrorType,
  type GetTransactionReceiptParameters,
  type GetTransactionReceiptReturnType,
  getTransactionReceipt,
} from './public/getTransactionReceipt.js'
export {
  type ImpersonateAccountErrorType,
  type ImpersonateAccountParameters,
  impersonateAccount,
} from './test/impersonateAccount.js'
export {
  type IncreaseTimeErrorType,
  type IncreaseTimeParameters,
  increaseTime,
} from './test/increaseTime.js'
export {
  type MineErrorType,
  type MineParameters,
  mine,
} from './test/mine.js'
export {
  type MulticallErrorType,
  type MulticallParameters,
  type MulticallReturnType,
  multicall,
} from './public/multicall.js'
export {
  type OnBlock,
  type OnBlockParameter,
  type WatchBlocksErrorType,
  type WatchBlocksParameters,
  type WatchBlocksReturnType,
  watchBlocks,
} from './public/watchBlocks.js'
export {
  type OnBlockNumberFn,
  type OnBlockNumberParameter,
  type WatchBlockNumberErrorType,
  type WatchBlockNumberParameters,
  type WatchBlockNumberReturnType,
  watchBlockNumber,
} from './public/watchBlockNumber.js'
export {
  type WatchEventOnLogsFn,
  /** @deprecated - use `WatchEventOnLogsFn` instead. */
  type WatchEventOnLogsFn as OnLogsFn,
  type WatchEventOnLogsParameter,
  /** @deprecated - use `WatchEventOnLogsParameter` instead. */
  type WatchEventOnLogsParameter as OnLogsParameter,
  type WatchEventParameters,
  type WatchEventReturnType,
  watchEvent,
} from './public/watchEvent.js'
export {
  type OnTransactionsFn,
  type OnTransactionsParameter,
  type WatchPendingTransactionsErrorType,
  type WatchPendingTransactionsParameters,
  type WatchPendingTransactionsReturnType,
  watchPendingTransactions,
} from './public/watchPendingTransactions.js'
export {
  type ReadContractErrorType,
  type ReadContractParameters,
  type ReadContractReturnType,
  readContract,
} from './public/readContract.js'
export {
<<<<<<< HEAD
  type GetAddressesReturnType,
  getAddresses,
} from './wallet/getAddresses.js'
export {
=======
  type GetPermissionsErrorType,
>>>>>>> 399a43db
  type GetPermissionsReturnType,
  getPermissions,
} from './wallet/getPermissions.js'
export {
  type ReplacementReason,
  type ReplacementReturnType,
  type WaitForTransactionReceiptErrorType,
  type WaitForTransactionReceiptParameters,
  type WaitForTransactionReceiptReturnType,
  waitForTransactionReceipt,
} from './public/waitForTransactionReceipt.js'
export {
  type RequestAddressesErrorType,
  type RequestAddressesReturnType,
  requestAddresses,
} from './wallet/requestAddresses.js'
export {
  type RequestPermissionsErrorType,
  type RequestPermissionsReturnType,
  type RequestPermissionsParameters,
  requestPermissions,
} from './wallet/requestPermissions.js'
export {
  type DropTransactionParameters,
  dropTransaction,
} from './test/dropTransaction.js'
export {
  type GetAutomineErrorType,
  type GetAutomineReturnType,
  getAutomine,
} from './test/getAutomine.js'
export {
  type GetTxpoolContentErrorType,
  type GetTxpoolContentReturnType,
  getTxpoolContent,
} from './test/getTxpoolContent.js'
export {
  type GetTxpoolStatusErrorType,
  type GetTxpoolStatusReturnType,
  getTxpoolStatus,
} from './test/getTxpoolStatus.js'
export {
  type InspectTxpoolErrorType,
  type InspectTxpoolReturnType,
  inspectTxpool,
} from './test/inspectTxpool.js'
export {
  type ResetErrorType,
  type ResetParameters,
  reset,
} from './test/reset.js'
export {
  type RevertErrorType,
  type RevertParameters,
  revert,
} from './test/revert.js'
export {
  type PrepareTransactionRequestErrorType,
  type PrepareTransactionRequestParameters,
  type PrepareTransactionRequestReturnType,
  prepareTransactionRequest,
} from './wallet/prepareTransactionRequest.js'
export {
  type SendTransactionErrorType,
  type SendTransactionParameters,
  type SendTransactionReturnType,
  sendTransaction,
} from './wallet/sendTransaction.js'
export {
  type SignTransactionErrorType,
  type SignTransactionParameters,
  type SignTransactionReturnType,
  signTransaction,
} from './wallet/signTransaction.js'
export {
  type SendRawTransactionErrorType,
  type SendRawTransactionParameters,
  type SendRawTransactionReturnType,
  sendRawTransaction,
} from './wallet/sendRawTransaction.js'
export {
  type SendUnsignedTransactionErrorType,
  type SendUnsignedTransactionParameters,
  type SendUnsignedTransactionReturnType,
  sendUnsignedTransaction,
} from './test/sendUnsignedTransaction.js'
export {
  type SetBalanceErrorType,
  type SetBalanceParameters,
  setBalance,
} from './test/setBalance.js'
export { type SetAutomineErrorType, setAutomine } from './test/setAutomine.js'
export {
  type SetBlockGasLimitErrorType,
  type SetBlockGasLimitParameters,
  setBlockGasLimit,
} from './test/setBlockGasLimit.js'
export {
  type SetBlockTimestampIntervalErrorType,
  type SetBlockTimestampIntervalParameters,
  setBlockTimestampInterval,
} from './test/setBlockTimestampInterval.js'
export {
  type SetCodeErrorType,
  type SetCodeParameters,
  setCode,
} from './test/setCode.js'
export {
  type SetCoinbaseErrorType,
  type SetCoinbaseParameters,
  setCoinbase,
} from './test/setCoinbase.js'
export {
  type SetIntervalMiningErrorType,
  type SetIntervalMiningParameters,
  setIntervalMining,
} from './test/setIntervalMining.js'
export {
  type SetMinGasPriceErrorType,
  type SetMinGasPriceParameters,
  setMinGasPrice,
} from './test/setMinGasPrice.js'
export {
  type SetNextBlockBaseFeePerGasErrorType,
  type SetNextBlockBaseFeePerGasParameters,
  setNextBlockBaseFeePerGas,
} from './test/setNextBlockBaseFeePerGas.js'
export {
  type SetNextBlockTimestampErrorType,
  type SetNextBlockTimestampParameters,
  setNextBlockTimestamp,
} from './test/setNextBlockTimestamp.js'
export {
  type SetNonceErrorType,
  type SetNonceParameters,
  setNonce,
} from './test/setNonce.js'
export {
  type SetStorageAtErrorType,
  type SetStorageAtParameters,
  setStorageAt,
} from './test/setStorageAt.js'
export { type SnapshotErrorType, snapshot } from './test/snapshot.js'
export {
  type SignMessageErrorType,
  type SignMessageParameters,
  type SignMessageReturnType,
  signMessage,
} from './wallet/signMessage.js'
export {
  type SignTypedDataErrorType,
  type SignTypedDataParameters,
  type SignTypedDataReturnType,
  signTypedData,
} from './wallet/signTypedData.js'
export {
  type SimulateContractErrorType,
  type SimulateContractParameters,
  type SimulateContractReturnType,
  simulateContract,
} from './public/simulateContract.js'
export {
  type StopImpersonatingAccountErrorType,
  type StopImpersonatingAccountParameters,
  stopImpersonatingAccount,
} from './test/stopImpersonatingAccount.js'
export {
  type SwitchChainErrorType,
  type SwitchChainParameters,
  switchChain,
} from './wallet/switchChain.js'
export {
  type UninstallFilterErrorType,
  type UninstallFilterParameters,
  type UninstallFilterReturnType,
  uninstallFilter,
} from './public/uninstallFilter.js'
export {
  type VerifyHashErrorType,
  type VerifyHashParameters,
  type VerifyHashReturnType,
  verifyHash,
} from './public/verifyHash.js'
export {
  type VerifyMessageErrorType,
  type VerifyMessageParameters,
  type VerifyMessageReturnType,
  verifyMessage,
} from './public/verifyMessage.js'
export {
  type VerifyTypedDataErrorType,
  type VerifyTypedDataParameters,
  type VerifyTypedDataReturnType,
  verifyTypedData,
} from './public/verifyTypedData.js'
export {
  type WatchAssetErrorType,
  type WatchAssetParameters,
  type WatchAssetReturnType,
  watchAsset,
} from './wallet/watchAsset.js'
export {
  type WatchContractEventErrorType,
  type WatchContractEventParameters,
  type WatchContractEventReturnType,
  watchContractEvent,
} from './public/watchContractEvent.js'
export {
  type WriteContractErrorType,
  type WriteContractParameters,
  type WriteContractReturnType,
  writeContract,
} from './wallet/writeContract.js'<|MERGE_RESOLUTION|>--- conflicted
+++ resolved
@@ -237,14 +237,12 @@
   readContract,
 } from './public/readContract.js'
 export {
-<<<<<<< HEAD
+  type GetAddressesErrorType,
   type GetAddressesReturnType,
   getAddresses,
 } from './wallet/getAddresses.js'
 export {
-=======
   type GetPermissionsErrorType,
->>>>>>> 399a43db
   type GetPermissionsReturnType,
   getPermissions,
 } from './wallet/getPermissions.js'
