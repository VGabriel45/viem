import type {
  Abi,
  AbiEvent,
  AbiFunction,
  AbiParametersToPrimitiveTypes,
  Address,
  ExtractAbiEvent,
  ExtractAbiEventNames,
  ExtractAbiFunction,
  ExtractAbiFunctionNames,
} from 'abitype'

import type { Account } from '../accounts/types.js'
<<<<<<< HEAD
=======
import type { Client } from '../clients/createClient.js'
>>>>>>> aaaff980
import type { Transport } from '../clients/transports/createTransport.js'
import type { Chain } from '../types/chain.js'
import type {
  AbiEventParametersToPrimitiveTypes,
  ContractEventName,
  ContractFunctionArgs,
  ContractFunctionName,
  MaybeExtractEventArgsFromAbi,
} from '../types/contract.js'
import type {
  IsNarrowable,
  IsNever,
  IsUndefined,
  Or,
  Prettify,
  UnionOmit,
} from '../types/utils.js'

import type { ErrorType } from '../errors/utils.js'
import type { Client } from '../index.js'
import {
  type CreateContractEventFilterParameters,
  type CreateContractEventFilterReturnType,
  createContractEventFilter,
} from './public/createContractEventFilter.js'
import {
  type EstimateContractGasParameters,
  type EstimateContractGasReturnType,
  estimateContractGas,
} from './public/estimateContractGas.js'
import {
  type GetContractEventsParameters,
  type GetContractEventsReturnType,
  getContractEvents,
} from './public/getContractEvents.js'
import {
  type ReadContractParameters,
  type ReadContractReturnType,
  readContract,
} from './public/readContract.js'
import {
  type SimulateContractParameters,
  type SimulateContractReturnType,
  simulateContract,
} from './public/simulateContract.js'
import {
  type WatchContractEventParameters,
  type WatchContractEventReturnType,
  watchContractEvent,
} from './public/watchContractEvent.js'
import {
  type WriteContractParameters,
  type WriteContractReturnType,
  writeContract,
} from './wallet/writeContract.js'

type KeyedClient<
  TTransport extends Transport = Transport,
  TChain extends Chain | undefined = Chain | undefined,
  TAccount extends Account | undefined = Account | undefined,
> = {
  publicClient: Client<TTransport, TChain>
  walletClient: Client<TTransport, TChain, TAccount>
}

export type GetContractParameters<
  TTransport extends Transport = Transport,
  TChain extends Chain | undefined = Chain | undefined,
  TAccount extends Account | undefined = Account | undefined,
  TAbi extends Abi | readonly unknown[] = Abi,
<<<<<<< HEAD
  TClient extends
    | Client<TTransport, TChain, TAccount>
    | KeyedClient<TTransport, TChain, TAccount>
=======
  TPublicClient extends Client<TTransport, TChain> | unknown = unknown,
  TWalletClient extends
    | Client<TTransport, TChain, TAccount>
>>>>>>> aaaff980
    | unknown = unknown,
  TAddress extends Address = Address,
> = {
  /** Contract ABI */
  abi: TAbi
  /** Contract address */
  address: TAddress
  /** The Client.
   *
   * If you pass in a [`publicClient`](https://viem.sh/docs/clients/public.html), the following methods are available:
   *
   * - [`createEventFilter`](https://viem.sh/docs/contract/createContractEventFilter.html)
   * - [`estimateGas`](https://viem.sh/docs/contract/estimateContractGas.html)
   * - [`getEvents`](https://viem.sh/docs/contract/getContractEvents.html)
   * - [`read`](https://viem.sh/docs/contract/readContract.html)
   * - [`simulate`](https://viem.sh/docs/contract/simulateContract.html)
   * - [`watchEvent`](https://viem.sh/docs/contract/watchContractEvent.html)
   *
   * If you pass in a [`walletClient`](https://viem.sh/docs/clients/wallet.html), the following methods are available:
   *
   * - [`estimateGas`](https://viem.sh/docs/contract/estimateContractGas.html)
   * - [`write`](https://viem.sh/docs/contract/writeContract.html)
   */
  client: TClient
}

export type GetContractReturnType<
  TAbi extends Abi | readonly unknown[] = Abi,
<<<<<<< HEAD
  TClient extends Client | KeyedClient | unknown = unknown,
=======
  TPublicClient extends Client | unknown = unknown,
  TWalletClient extends Client | unknown = unknown,
>>>>>>> aaaff980
  TAddress extends Address = Address,
  _EventNames extends string = TAbi extends Abi
    ? Abi extends TAbi
      ? string
      : ExtractAbiEventNames<TAbi>
    : string,
  _ReadFunctionNames extends string = TAbi extends Abi
    ? Abi extends TAbi
      ? string
      : ExtractAbiFunctionNames<TAbi, 'pure' | 'view'>
    : string,
  _WriteFunctionNames extends string = TAbi extends Abi
    ? Abi extends TAbi
      ? string
      : ExtractAbiFunctionNames<TAbi, 'nonpayable' | 'payable'>
    : string,
  _Narrowable extends boolean = IsNarrowable<TAbi, Abi>,
  _PublicClient extends Client | unknown = TClient extends {
    publicClient: Client
  }
    ? TClient['publicClient']
    : TClient,
  _WalletClient extends Client | unknown = TClient extends {
    walletClient: Client
  }
    ? TClient['walletClient']
    : TClient,
> = Prettify<
<<<<<<< HEAD
  Prettify<
    (_PublicClient extends Client
      ? (IsNever<_ReadFunctionNames> extends true
=======
  (TPublicClient extends Client
    ? (IsNever<_ReadFunctionNames> extends true
        ? unknown
        : {
            /**
             * Calls a read-only function on a contract, and returns the response.
             *
             * A "read-only" function (constant function) on a Solidity contract is denoted by a `view` or `pure` keyword. They can only read the state of the contract, and cannot make any changes to it. Since read-only methods do not change the state of the contract, they do not require any gas to be executed, and can be called by any user without the need to pay for gas.
             *
             * Internally, `read` uses a [Public Client](https://viem.sh/docs/clients/public.html) to call the [`call` action](https://viem.sh/docs/actions/public/call.html) with [ABI-encoded `data`](https://viem.sh/docs/contract/encodeFunctionData.html).
             *
             * @example
             * import { createPublicClient, getContract, http, parseAbi } from 'viem'
             * import { mainnet } from 'viem/chains'
             *
             * const publicClient = createPublicClient({
             *   chain: mainnet,
             *   transport: http(),
             * })
             * const contract = getContract({
             *   address: '0xFBA3912Ca04dd458c843e2EE08967fC04f3579c2',
             *   abi: parseAbi([
             *     'function balanceOf(address owner) view returns (uint256)',
             *   ]),
             *   publicClient,
             * })
             * const result = await contract.read.balanceOf(['0xA0Cf798816D4b9b9866b5330EEa46a18382f251e'])
             * // 424122n
             */
            read: {
              [FunctionName in _ReadFunctionNames]: GetReadFunction<
                _Narrowable,
                TAbi,
                FunctionName
              >
            }
          }) &
        (IsNever<_WriteFunctionNames> extends true
>>>>>>> aaaff980
          ? unknown
          : {
              /**
               * Calls a read-only function on a contract, and returns the response.
               *
               * A "read-only" function (constant function) on a Solidity contract is denoted by a `view` or `pure` keyword. They can only read the state of the contract, and cannot make any changes to it. Since read-only methods do not change the state of the contract, they do not require any gas to be executed, and can be called by any user without the need to pay for gas.
               *
               * Internally, `read` uses a [Public Client](https://viem.sh/docs/clients/public.html) to call the [`call` action](https://viem.sh/docs/actions/public/call.html) with [ABI-encoded `data`](https://viem.sh/docs/contract/encodeFunctionData.html).
               *
               * @example
               * import { createPublicClient, getContract, http, parseAbi } from 'viem'
               * import { mainnet } from 'viem/chains'
               *
               * const publicClient = createPublicClient({
               *   chain: mainnet,
               *   transport: http(),
               * })
               * const contract = getContract({
               *   address: '0xFBA3912Ca04dd458c843e2EE08967fC04f3579c2',
               *   abi: parseAbi([
               *     'function balanceOf(address owner) view returns (uint256)',
               *   ]),
               *   client: publicClient,
               * })
               * const result = await contract.read.balanceOf(['0xA0Cf798816D4b9b9866b5330EEa46a18382f251e'])
               * // 424122n
               */
              read: {
                [functionName in _ReadFunctionNames]: GetReadFunction<
                  _Narrowable,
                  TAbi,
                  functionName extends ContractFunctionName<
                    TAbi,
                    'pure' | 'view'
                  >
                    ? functionName
                    : never
                >
              }
            }) &
          (IsNever<_WriteFunctionNames> extends true
            ? unknown
            : {
                /**
                 * Estimates the gas necessary to complete a transaction without submitting it to the network.
                 *
                 * @example
                 * import { createPublicClient, getContract, http, parseAbi } from 'viem'
                 * import { mainnet } from 'viem/chains'
                 *
                 * const publicClient = createPublicClient({
                 *   chain: mainnet,
                 *   transport: http(),
                 * })
                 * const contract = getContract({
                 *   address: '0xFBA3912Ca04dd458c843e2EE08967fC04f3579c2',
                 *   abi: parseAbi(['function mint() public']),
                 *   client: publicClient,
                 * })
                 * const gas = await contract.estimateGas.mint({
                 *   account: '0xf39fd6e51aad88f6f4ce6ab8827279cfffb92266',
                 * })
                 */
                estimateGas: {
                  [functionName in _WriteFunctionNames]: GetEstimateFunction<
                    _Narrowable,
                    _PublicClient['chain'],
                    undefined,
                    TAbi,
                    functionName extends ContractFunctionName<
                      TAbi,
                      'nonpayable' | 'payable'
                    >
                      ? functionName
                      : never
                  >
                }
                /**
                 * Simulates/validates a contract interaction. This is useful for retrieving return data and revert reasons of contract write functions.
                 *
                 * This function does not require gas to execute and does not change the state of the blockchain. It is almost identical to [`readContract`](https://viem.sh/docs/contract/readContract.html), but also supports contract write functions.
                 *
                 * Internally, `simulate` uses a [Public Client](https://viem.sh/docs/clients/public.html) to call the [`call` action](https://viem.sh/docs/actions/public/call.html) with [ABI-encoded `data`](https://viem.sh/docs/contract/encodeFunctionData.html).
                 *
                 * @example
                 * import { createPublicClient, getContract, http, parseAbi } from 'viem'
                 * import { mainnet } from 'viem/chains'
                 *
                 * const publicClient = createPublicClient({
                 *   chain: mainnet,
                 *   transport: http(),
                 * })
                 * const contract = getContract({
                 *   address: '0xFBA3912Ca04dd458c843e2EE08967fC04f3579c2',
                 *   abi: parseAbi(['function mint() public']),
                 *   client: publicClient,
                 * })
                 * const result = await contract.simulate.mint({
                 *   account: '0xf39fd6e51aad88f6f4ce6ab8827279cfffb92266',
                 * })
                 */
                simulate: {
                  [functionName in _WriteFunctionNames]: GetSimulateFunction<
                    _Narrowable,
                    _PublicClient['chain'],
                    TAbi,
                    functionName extends ContractFunctionName<
                      TAbi,
                      'nonpayable' | 'payable'
                    >
                      ? functionName
                      : never
                  >
                }
              }) &
          (IsNever<_EventNames> extends true
            ? unknown
            : {
                /**
                 * Creates a Filter to retrieve event logs that can be used with [`getFilterChanges`](https://viem.sh/docs/actions/public/getFilterChanges.html) or [`getFilterLogs`](https://viem.sh/docs/actions/public/getFilterLogs.html).
                 *
                 * @example
                 * import { createPublicClient, getContract, http, parseAbi } from 'viem'
                 * import { mainnet } from 'viem/chains'
                 *
                 * const publicClient = createPublicClient({
                 *   chain: mainnet,
                 *   transport: http(),
                 * })
                 * const contract = getContract({
                 *   address: '0xFBA3912Ca04dd458c843e2EE08967fC04f3579c2',
                 *   abi: parseAbi(['event Transfer(address indexed, address indexed, uint256)']),
                 *   client: publicClient,
                 * })
                 * const filter = await contract.createEventFilter.Transfer()
                 */
                createEventFilter: {
                  [EventName in _EventNames]: GetEventFilter<
                    _Narrowable,
                    TAbi,
                    EventName extends ContractEventName<TAbi>
                      ? EventName
                      : never
                  >
                }
                /**
                 * Creates a Filter to retrieve event logs that can be used with [`getFilterChanges`](https://viem.sh/docs/actions/public/getFilterChanges.html) or [`getFilterLogs`](https://viem.sh/docs/actions/public/getFilterLogs.html).
                 *
                 * @example
                 * import { createPublicClient, getContract, http, parseAbi } from 'viem'
                 * import { mainnet } from 'viem/chains'
                 *
                 * const publicClient = createPublicClient({
                 *   chain: mainnet,
                 *   transport: http(),
                 * })
                 * const contract = getContract({
                 *   address: '0xFBA3912Ca04dd458c843e2EE08967fC04f3579c2',
                 *   abi: parseAbi(['event Transfer(address indexed, address indexed, uint256)']),
                 *   client: publicClient,
                 * })
                 * const filter = await contract.createEventFilter.Transfer()
                 */
                getEvents: {
                  [EventName in _EventNames]: GetEventsFunction<
                    _Narrowable,
                    TAbi,
                    EventName extends ContractEventName<TAbi>
                      ? EventName
                      : never
                  >
                }
                /**
                 * Watches and returns emitted contract event logs.
                 *
                 * This Action will batch up all the event logs found within the [`pollingInterval`](https://viem.sh/docs/contract/watchContractEvent.html#pollinginterval-optional), and invoke them via [`onLogs`](https://viem.sh/docs/contract/watchContractEvent.html#onLogs).
                 *
                 * `watchEvent` will attempt to create an [Event Filter](https://viem.sh/docs/contract/createContractEventFilter.html) and listen to changes to the Filter per polling interval, however, if the RPC Provider does not support Filters (e.g. `eth_newFilter`), then `watchEvent` will fall back to using [`getLogs`](https://viem.sh/docs/actions/public/getLogs.html) instead.
                 *
                 * @example
                 * import { createPublicClient, getContract, http, parseAbi } from 'viem'
                 * import { mainnet } from 'viem/chains'
                 *
                 * const publicClient = createPublicClient({
                 *   chain: mainnet,
                 *   transport: http(),
                 * })
                 * const contract = getContract({
                 *   address: '0xFBA3912Ca04dd458c843e2EE08967fC04f3579c2',
                 *   abi: parseAbi(['event Transfer(address indexed, address indexed, uint256)']),
                 *   client: publicClient,
                 * })
                 * const filter = await contract.createEventFilter.Transfer()
                 * const unwatch = contract.watchEvent.Transfer(
                 *   { from: '0xc961145a54C96E3aE9bAA048c4F4D6b04C13916b' },
                 *   { onLogs: (logs) => console.log(logs) },
                 * )
                 */
                watchEvent: {
                  [EventName in _EventNames]: GetWatchEvent<
                    _Narrowable,
                    TAbi,
                    EventName extends ContractEventName<TAbi>
                      ? EventName
                      : never
                  >
                }
              })
      : unknown) &
      (_WalletClient extends Client
        ? IsNever<_WriteFunctionNames> extends true
          ? unknown
          : {
              /**
               * Estimates the gas necessary to complete a transaction without submitting it to the network.
               *
               * @example
               * import { createWalletClient, getContract, http, parseAbi } from 'viem'
               * import { mainnet } from 'viem/chains'
               *
               * const walletClient = createWalletClient({
               *   chain: mainnet,
               *   transport: http(),
               * })
               * const contract = getContract({
               *   address: '0xFBA3912Ca04dd458c843e2EE08967fC04f3579c2',
               *   abi: parseAbi(['function mint() public']),
               *   client: walletClient,
               * })
               * const gas = await contract.estimateGas.mint({
               *   account: '0xf39fd6e51aad88f6f4ce6ab8827279cfffb92266',
               * })
               */
              estimateGas: {
                [functionName in _WriteFunctionNames]: GetEstimateFunction<
                  _Narrowable,
                  _WalletClient['chain'],
                  _WalletClient['account'],
                  TAbi,
                  functionName extends ContractFunctionName<
                    TAbi,
                    'nonpayable' | 'payable'
                  >
                    ? functionName
                    : never
                >
              }
              /**
               * Executes a write function on a contract.
               *
               * A "write" function on a Solidity contract modifies the state of the blockchain. These types of functions require gas to be executed, and hence a [Transaction](https://viem.sh/docs/glossary/terms.html) is needed to be broadcast in order to change the state.
               *
               * Internally, `write` uses a [Wallet Client](https://viem.sh/docs/clients/wallet.html) to call the [`sendTransaction` action](https://viem.sh/docs/actions/wallet/sendTransaction.html) with [ABI-encoded `data`](https://viem.sh/docs/contract/encodeFunctionData.html).
               *
               * __Warning: The `write` internally sends a transaction – it does not validate if the contract write will succeed (the contract may throw an error). It is highly recommended to [simulate the contract write with `contract.simulate`](https://viem.sh/docs/contract/writeContract.html#usage) before you execute it.__
               *
               * @example
               * import { createWalletClient, getContract, http, parseAbi } from 'viem'
               * import { mainnet } from 'viem/chains'
               *
               * const walletClient = createWalletClient({
               *   chain: mainnet,
               *   transport: http(),
               * })
               * const contract = getContract({
               *   address: '0xFBA3912Ca04dd458c843e2EE08967fC04f3579c2',
               *   abi: parseAbi(['function mint(uint32 tokenId) nonpayable']),
               *   client: walletClient,
               * })
               * const hash = await contract.write.min([69420], {
               *   address: '0xFBA3912Ca04dd458c843e2EE08967fC04f3579c2',
               * })
               */
              write: {
                [functionName in _WriteFunctionNames]: GetWriteFunction<
                  _Narrowable,
                  _WalletClient['chain'],
                  _WalletClient['account'],
                  TAbi,
                  functionName extends ContractFunctionName<
                    TAbi,
                    'nonpayable' | 'payable'
                  >
                    ? functionName
                    : never
                >
              }
<<<<<<< HEAD
=======
            })
    : unknown) &
    (TWalletClient extends Client
      ? IsNever<_WriteFunctionNames> extends true
        ? unknown
        : {
            /**
             * Estimates the gas necessary to complete a transaction without submitting it to the network.
             *
             * @example
             * import { createWalletClient, getContract, http, parseAbi } from 'viem'
             * import { mainnet } from 'viem/chains'
             *
             * const walletClient = createWalletClient({
             *   chain: mainnet,
             *   transport: http(),
             * })
             * const contract = getContract({
             *   address: '0xFBA3912Ca04dd458c843e2EE08967fC04f3579c2',
             *   abi: parseAbi(['function mint() public']),
             *   walletClient,
             * })
             * const gas = await contract.estimateGas.mint({
             *   account: '0xf39fd6e51aad88f6f4ce6ab8827279cfffb92266',
             * })
             */
            estimateGas: {
              [FunctionName in _WriteFunctionNames]: GetEstimateFunction<
                _Narrowable,
                TWalletClient['chain'],
                TWalletClient['account'],
                TAbi,
                FunctionName
              >
>>>>>>> aaaff980
            }
        : unknown)
  > & { address: TAddress; abi: TAbi }
>

export type GetContractErrorType = ErrorType

/**
 * Gets type-safe interface for performing contract-related actions with a specific `abi` and `address`.
 *
 * - Docs https://viem.sh/docs/contract/getContract.html
 *
 * Using Contract Instances can make it easier to work with contracts if you don't want to pass the `abi` and `address` properites every time you perform contract actions, e.g. [`readContract`](https://viem.sh/docs/contract/readContract.html), [`writeContract`](https://viem.sh/docs/contract/writeContract.html), [`estimateContractGas`](https://viem.sh/docs/contract/estimateContractGas.html), etc.
 *
 * @example
 * import { createPublicClient, getContract, http, parseAbi } from 'viem'
 * import { mainnet } from 'viem/chains'
 *
 * const publicClient = createPublicClient({
 *   chain: mainnet,
 *   transport: http(),
 * })
 * const contract = getContract({
 *   address: '0xFBA3912Ca04dd458c843e2EE08967fC04f3579c2',
 *   abi: parseAbi([
 *     'function balanceOf(address owner) view returns (uint256)',
 *     'function ownerOf(uint256 tokenId) view returns (address)',
 *     'function totalSupply() view returns (uint256)',
 *   ]),
 *   client: publicClient,
 * })
 */
export function getContract<
  TTransport extends Transport,
  TAddress extends Address,
  const TAbi extends Abi | readonly unknown[],
  TChain extends Chain | undefined = Chain | undefined,
  TAccount extends Account | undefined = Account | undefined,
<<<<<<< HEAD
  const TClient extends
    | Client<TTransport, TChain, TAccount>
    | KeyedClient<TTransport, TChain, TAccount>
    | unknown =
    | Client<TTransport, TChain, TAccount>
    | KeyedClient<TTransport, TChain, TAccount>
    | unknown,
=======
  TPublicClient extends Client<TTransport, TChain> | undefined =
    | Client<TTransport, TChain>
    | undefined,
  TWalletClient extends Client<TTransport, TChain, TAccount> | undefined =
    | Client<TTransport, TChain, TAccount>
    | undefined,
>>>>>>> aaaff980
>({
  abi,
  address,
  client: client_,
}: GetContractParameters<
  TTransport,
  TChain,
  TAccount,
  TAbi,
  TClient,
  TAddress
>): GetContractReturnType<TAbi, TClient, TAddress> {
  const client = client_ as
    | Client<TTransport, TChain, TAccount>
    | KeyedClient<TTransport, TChain, TAccount>

  const [publicClient, walletClient] = (() => {
    if (!client) return [undefined, undefined]
    if ('publicClient' in client && 'walletClient' in client)
      return [client.publicClient as Client, client.walletClient as Client]
    if ('publicClient' in client)
      return [client.publicClient as Client, undefined]
    if ('walletClient' in client)
      return [undefined, client.walletClient as Client]
    return [client, client]
  })()

  const hasPublicClient = publicClient !== undefined && publicClient !== null
  const hasWalletClient = walletClient !== undefined && walletClient !== null

  const contract: {
    [_ in
      | 'abi'
      | 'address'
      | 'createEventFilter'
      | 'estimateGas'
      | 'getEvents'
      | 'read'
      | 'simulate'
      | 'watchEvent'
      | 'write']?: unknown
  } = {}

  let hasReadFunction = false
  let hasWriteFunction = false
  let hasEvent = false
  for (const item of abi as Abi) {
    if (item.type === 'function')
      if (item.stateMutability === 'view' || item.stateMutability === 'pure')
        hasReadFunction = true
      else hasWriteFunction = true
    else if (item.type === 'event') hasEvent = true
    // Exit early if all flags are `true`
    if (hasReadFunction && hasWriteFunction && hasEvent) break
  }

  if (hasPublicClient) {
    if (hasReadFunction)
      contract.read = new Proxy(
        {},
        {
          get(_, functionName: string) {
            return (
              ...parameters: [
                args?: readonly unknown[] | undefined,
                options?: UnionOmit<
                  ReadContractParameters,
                  'abi' | 'address' | 'functionName' | 'args'
                >,
              ]
            ) => {
              const { args, options } = getFunctionParameters(parameters)
              return readContract(publicClient, {
                abi,
                address,
                functionName,
                args,
                ...options,
              } as ReadContractParameters)
            }
          },
        },
      )

    if (hasWriteFunction)
      contract.simulate = new Proxy(
        {},
        {
          get(_, functionName: string) {
            return (
              ...parameters: [
                args?: readonly unknown[],
                options?: UnionOmit<
                  SimulateContractParameters,
                  'abi' | 'address' | 'functionName' | 'args'
                >,
              ]
            ) => {
              const { args, options } = getFunctionParameters(parameters)
              return simulateContract(publicClient, {
                abi,
                address,
                functionName,
                args,
                ...options,
              } as SimulateContractParameters)
            }
          },
        },
      )

    if (hasEvent) {
      contract.createEventFilter = new Proxy(
        {},
        {
          get(_, eventName: string) {
            return (
              ...parameters: [
                args?: readonly unknown[] | object,
                options?: Omit<
                  CreateContractEventFilterParameters,
                  'abi' | 'address' | 'eventName' | 'args'
                >,
              ]
            ) => {
              const abiEvent = (abi as readonly AbiEvent[]).find(
                (x: AbiEvent) => x.type === 'event' && x.name === eventName,
              )
              const { args, options } = getEventParameters(
                parameters,
                abiEvent!,
              )
              return createContractEventFilter(publicClient, {
                abi,
                address,
                eventName,
                args,
                ...options,
              } as CreateContractEventFilterParameters)
            }
          },
        },
      )
      contract.getEvents = new Proxy(
        {},
        {
          get(_, eventName: string) {
            return (
              ...parameters: [
                args?: readonly unknown[] | object,
                options?: Omit<
                  GetContractEventsParameters,
                  'abi' | 'address' | 'eventName'
                >,
              ]
            ) => {
              const abiEvent = (abi as readonly AbiEvent[]).find(
                (x: AbiEvent) => x.type === 'event' && x.name === eventName,
              )
              const { args, options } = getEventParameters(
                parameters,
                abiEvent!,
              )
              return getContractEvents(publicClient, {
                abi,
                address,
                eventName,
                args,
                ...options,
              } as unknown as GetContractEventsParameters)
            }
          },
        },
      )
      contract.watchEvent = new Proxy(
        {},
        {
          get(_, eventName: string) {
            return (
              ...parameters: [
                args?: readonly unknown[] | object,
                options?: Omit<
                  WatchContractEventParameters,
                  'abi' | 'address' | 'eventName'
                >,
              ]
            ) => {
              const abiEvent = (abi as readonly AbiEvent[]).find(
                (x: AbiEvent) => x.type === 'event' && x.name === eventName,
              )
              const { args, options } = getEventParameters(
                parameters,
                abiEvent!,
              )
              return watchContractEvent(publicClient, {
                abi,
                address,
                eventName,
                args,
                ...options,
              } as unknown as WatchContractEventParameters)
            }
          },
        },
      )
    }
  }

  if (hasWalletClient) {
    if (hasWriteFunction)
      contract.write = new Proxy(
        {},
        {
          get(_, functionName: string) {
            return (
              ...parameters: [
                args?: readonly unknown[],
                options?: UnionOmit<
                  WriteContractParameters,
                  'abi' | 'address' | 'functionName' | 'args'
                >,
              ]
            ) => {
              const { args, options } = getFunctionParameters(parameters)
              return writeContract(walletClient, {
                abi,
                address,
                functionName,
                args,
                ...(options as any),
              })
            }
          },
        },
      )
  }

  if (hasPublicClient || hasWalletClient)
    if (hasWriteFunction)
      contract.estimateGas = new Proxy(
        {},
        {
          get(_, functionName: string) {
            return (
              ...parameters: [
                args?: readonly unknown[],
                options?: UnionOmit<
                  EstimateContractGasParameters,
                  'abi' | 'address' | 'functionName' | 'args'
                >,
              ]
            ) => {
              const { args, options } = getFunctionParameters(parameters)
              const client = (publicClient ?? walletClient)!
              return estimateContractGas(client, {
                abi,
                address,
                functionName,
                args,
                ...options,
                account:
                  (options as EstimateContractGasParameters).account ??
                  (walletClient as unknown as Client).account,
              } as any)
            }
          },
        },
      )
  contract.address = address
  contract.abi = abi

  return contract as unknown as GetContractReturnType<TAbi, TClient, TAddress>
}

/**
 * @internal exporting for testing only
 */
export function getFunctionParameters(
  values: [args?: readonly unknown[], options?: object],
) {
  const hasArgs = values.length && Array.isArray(values[0])
  const args = hasArgs ? values[0]! : []
  const options = (hasArgs ? values[1] : values[0]) ?? {}
  return { args, options }
}

/**
 * @internal exporting for testing only
 */
export function getEventParameters(
  values: [args?: object | unknown[], options?: object],
  abiEvent: AbiEvent,
) {
  let hasArgs = false
  // If first item is array, must be `args`
  if (Array.isArray(values[0])) hasArgs = true
  // Check if first item is `args` or `options`
  else if (values.length === 1) {
    // if event has indexed inputs, must have `args`
    hasArgs = abiEvent.inputs.some((x) => x.indexed)
    // If there are two items in array, must have `args`
  } else if (values.length === 2) {
    hasArgs = true
  }

  const args = hasArgs ? values[0]! : undefined
  const options = (hasArgs ? values[1] : values[0]) ?? {}
  return { args, options }
}

type GetReadFunction<
  Narrowable extends boolean,
  TAbi extends Abi | readonly unknown[],
  TFunctionName extends ContractFunctionName<TAbi, 'pure' | 'view'>,
  TArgs extends ContractFunctionArgs<
    TAbi,
    'pure' | 'view',
    TFunctionName
  > = ContractFunctionArgs<TAbi, 'pure' | 'view', TFunctionName>,
  TAbiFunction extends AbiFunction = TAbi extends Abi
    ? ExtractAbiFunction<TAbi, TFunctionName>
    : AbiFunction,
  Args = AbiParametersToPrimitiveTypes<TAbiFunction['inputs']>,
  Options = Prettify<
    UnionOmit<
      ReadContractParameters<TAbi, TFunctionName, TArgs>,
      'abi' | 'address' | 'args' | 'functionName'
    >
  >,
> = Narrowable extends true
  ? (
      ...parameters: Args extends readonly []
        ? [options?: Options]
        : [args: Args, options?: Options]
    ) => Promise<ReadContractReturnType<TAbi, TFunctionName, TArgs>>
  : (
      ...parameters:
        | [options?: Options]
        | [args: readonly unknown[], options?: Options]
    ) => Promise<ReadContractReturnType>

type GetEstimateFunction<
  Narrowable extends boolean,
  TChain extends Chain | undefined,
  TAccount extends Account | undefined,
  TAbi extends Abi | readonly unknown[],
  TFunctionName extends ContractFunctionName<TAbi, 'nonpayable' | 'payable'>,
  TArgs extends ContractFunctionArgs<
    TAbi,
    'nonpayable' | 'payable',
    TFunctionName
  > = ContractFunctionArgs<TAbi, 'nonpayable' | 'payable', TFunctionName>,
  TAbiFunction extends AbiFunction = TAbi extends Abi
    ? ExtractAbiFunction<TAbi, TFunctionName>
    : AbiFunction,
  Args = AbiParametersToPrimitiveTypes<TAbiFunction['inputs']>,
  Options = Prettify<
    UnionOmit<
      EstimateContractGasParameters<
        TAbi,
        TFunctionName,
        TArgs,
        TChain,
        TAccount
      >,
      'abi' | 'address' | 'args' | 'functionName'
    >
  >,
  // For making `options` parameter required if `TAccount`
  IsOptionsRequired = IsUndefined<TAccount>,
> = Narrowable extends true
  ? (
      ...parameters: Args extends readonly []
        ? IsOptionsRequired extends true
          ? [options: Options]
          : [options?: Options]
        : [
            args: Args,
            ...parameters: IsOptionsRequired extends true
              ? [options: Options]
              : [options?: Options],
          ]
    ) => Promise<EstimateContractGasReturnType>
  : (
      ...parameters:
        | (IsOptionsRequired extends true
            ? [options: Options]
            : [options?: Options])
        | [
            args: readonly unknown[],
            ...parameters: IsOptionsRequired extends true
              ? [options: Options]
              : [options?: Options],
          ]
    ) => Promise<EstimateContractGasReturnType>

type GetSimulateFunction<
  Narrowable extends boolean,
  TChain extends Chain | undefined,
  TAbi extends Abi | readonly unknown[],
  TFunctionName extends ContractFunctionName<TAbi, 'nonpayable' | 'payable'>,
  TArgs extends ContractFunctionArgs<
    TAbi,
    'nonpayable' | 'payable',
    TFunctionName
  > = ContractFunctionArgs<TAbi, 'nonpayable' | 'payable', TFunctionName>,
  TAbiFunction extends AbiFunction = TAbi extends Abi
    ? ExtractAbiFunction<TAbi, TFunctionName>
    : AbiFunction,
  Args = AbiParametersToPrimitiveTypes<TAbiFunction['inputs']>,
> = Narrowable extends true
  ? <
      TChainOverride extends Chain | undefined,
      Options extends Prettify<
        UnionOmit<
          SimulateContractParameters<
            TAbi,
            TFunctionName,
            TArgs,
            TChain,
            TChainOverride
          >,
          'abi' | 'address' | 'args' | 'functionName'
        >
      >,
    >(
      ...parameters: Args extends readonly []
        ? [options?: Options]
        : [args: Args, options?: Options]
    ) => Promise<
      SimulateContractReturnType<
        TAbi,
        TFunctionName,
        TArgs,
        TChain,
        TChainOverride
      >
    >
  : <
      TChainOverride extends Chain | undefined,
      Options extends Prettify<
        UnionOmit<
          SimulateContractParameters<
            TAbi,
            TFunctionName,
            TArgs,
            TChain,
            TChainOverride
          >,
          'abi' | 'address' | 'args' | 'functionName'
        >
      >,
    >(
      ...parameters:
        | [options?: Options]
        | [args: readonly unknown[], options?: Options]
    ) => Promise<SimulateContractReturnType>

type GetWriteFunction<
  Narrowable extends boolean,
  TChain extends Chain | undefined,
  TAccount extends Account | undefined,
  TAbi extends Abi | readonly unknown[],
  TFunctionName extends ContractFunctionName<TAbi, 'nonpayable' | 'payable'>,
  TArgs extends ContractFunctionArgs<
    TAbi,
    'nonpayable' | 'payable',
    TFunctionName
  > = ContractFunctionArgs<TAbi, 'nonpayable' | 'payable', TFunctionName>,
  TAbiFunction extends AbiFunction = TAbi extends Abi
    ? ExtractAbiFunction<TAbi, TFunctionName>
    : AbiFunction,
  Args = AbiParametersToPrimitiveTypes<TAbiFunction['inputs']>,
  // For making `options` parameter required if `TAccount` or `TChain` is undefined
  IsOptionsRequired = Or<[IsUndefined<TAccount>, IsUndefined<TChain>]>,
> = Narrowable extends true
  ? <
      TChainOverride extends Chain | undefined,
      Options extends Prettify<
        UnionOmit<
          WriteContractParameters<
            TAbi,
            TFunctionName,
            TArgs,
            TChain,
            TAccount,
            TChainOverride
          >,
          'abi' | 'address' | 'args' | 'functionName'
        >
      >,
    >(
      ...parameters: Args extends readonly []
        ? IsOptionsRequired extends true
          ? [options: Options]
          : [options?: Options]
        : [
            args: Args,
            ...parameters: IsOptionsRequired extends true
              ? [options: Options]
              : [options?: Options],
          ]
    ) => Promise<WriteContractReturnType>
  : <
      TChainOverride extends Chain | undefined,
      Options extends Prettify<
        UnionOmit<
          WriteContractParameters<
            TAbi,
            TFunctionName,
            TArgs,
            TChain,
            TAccount,
            TChainOverride
          >,
          'abi' | 'address' | 'args' | 'functionName'
        >
      >,
      Rest extends unknown[] = IsOptionsRequired extends true
        ? [options: Options]
        : [options?: Options],
    >(
      ...parameters: Rest | [args: readonly unknown[], ...parameters: Rest]
    ) => Promise<WriteContractReturnType>

type GetEventFilter<
  Narrowable extends boolean,
  TAbi extends Abi | readonly unknown[],
  TEventName extends ContractEventName<TAbi>,
  TAbiEvent extends AbiEvent = TAbi extends Abi
    ? ExtractAbiEvent<TAbi, TEventName>
    : AbiEvent,
  Args = AbiEventParametersToPrimitiveTypes<TAbiEvent['inputs']>,
  Options = Prettify<
    Omit<
      CreateContractEventFilterParameters<TAbi, TEventName>,
      'abi' | 'address' | 'args' | 'eventName' | 'strict'
    >
  >,
  IndexedInputs = Extract<TAbiEvent['inputs'][number], { indexed: true }>,
> = Narrowable extends true
  ? <
      const TArgs extends
        | MaybeExtractEventArgsFromAbi<TAbi, TEventName>
        | undefined,
      TStrict extends boolean | undefined = undefined,
    >(
      ...parameters: IsNever<IndexedInputs> extends true
        ? [options?: Options & { strict?: TStrict }]
        : [
            args: Args | (Args extends TArgs ? Readonly<TArgs> : never),
            options?: Options & { strict?: TStrict },
          ]
    ) => Promise<
      CreateContractEventFilterReturnType<TAbi, TEventName, TArgs, TStrict>
    >
  : <TStrict extends boolean | undefined = undefined>(
      ...parameters:
        | [options?: Options & { strict?: TStrict }]
        | [
            args: readonly unknown[] | CreateContractFilterOptions,
            options?: Options & { strict?: TStrict },
          ]
    ) => Promise<CreateContractEventFilterReturnType>

type GetEventsFunction<
  Narrowable extends boolean,
  TAbi extends Abi | readonly unknown[],
  TEventName extends ContractEventName<TAbi>,
  TAbiEvent extends AbiEvent = TAbi extends Abi
    ? ExtractAbiEvent<TAbi, TEventName>
    : AbiEvent,
  Args = AbiEventParametersToPrimitiveTypes<TAbiEvent['inputs']>,
  Options = Prettify<
    Omit<
      GetContractEventsParameters<TAbi, TEventName>,
      'abi' | 'address' | 'args' | 'eventName'
    >
  >,
  IndexedInputs = Extract<TAbiEvent['inputs'][number], { indexed: true }>,
> = Narrowable extends true
  ? (
      ...parameters: IsNever<IndexedInputs> extends true
        ? [options?: Options]
        : [args?: Args, options?: Options]
    ) => Promise<GetContractEventsReturnType<TAbi, TEventName>>
  : (
      ...parameters:
        | [options?: Options]
        | [
            args?: readonly unknown[] | WatchContractEventOptions,
            options?: Options,
          ]
    ) => Promise<GetContractEventsReturnType<TAbi, TEventName>>

type GetWatchEvent<
  Narrowable extends boolean,
  TAbi extends Abi | readonly unknown[],
  TEventName extends ContractEventName<TAbi>,
  TAbiEvent extends AbiEvent = TAbi extends Abi
    ? ExtractAbiEvent<TAbi, TEventName>
    : AbiEvent,
  Args = AbiEventParametersToPrimitiveTypes<TAbiEvent['inputs']>,
  Options = Prettify<
    Omit<
      WatchContractEventParameters<TAbi, TEventName>,
      'abi' | 'address' | 'args' | 'eventName'
    >
  >,
  IndexedInputs = Extract<TAbiEvent['inputs'][number], { indexed: true }>,
> = Narrowable extends true
  ? (
      ...parameters: IsNever<IndexedInputs> extends true
        ? [options: Options]
        : [args: Args, options: Options]
    ) => WatchContractEventReturnType
  : (
      ...parameters:
        | [options?: Options]
        | [
            args: readonly unknown[] | WatchContractEventOptions,
            options?: Options,
          ]
    ) => WatchContractEventReturnType

type CreateContractFilterOptions =
  RemoveProperties<CreateContractEventFilterParameters>
type WatchContractEventOptions = RemoveProperties<WatchContractEventParameters>

type RemoveProperties<T extends object> = Prettify<
  {
    [key: string]: unknown
  } & {
    [_ in keyof T]?: never
  }
><|MERGE_RESOLUTION|>--- conflicted
+++ resolved
@@ -11,10 +11,7 @@
 } from 'abitype'
 
 import type { Account } from '../accounts/types.js'
-<<<<<<< HEAD
-=======
 import type { Client } from '../clients/createClient.js'
->>>>>>> aaaff980
 import type { Transport } from '../clients/transports/createTransport.js'
 import type { Chain } from '../types/chain.js'
 import type {
@@ -34,7 +31,6 @@
 } from '../types/utils.js'
 
 import type { ErrorType } from '../errors/utils.js'
-import type { Client } from '../index.js'
 import {
   type CreateContractEventFilterParameters,
   type CreateContractEventFilterReturnType,
@@ -85,15 +81,9 @@
   TChain extends Chain | undefined = Chain | undefined,
   TAccount extends Account | undefined = Account | undefined,
   TAbi extends Abi | readonly unknown[] = Abi,
-<<<<<<< HEAD
   TClient extends
     | Client<TTransport, TChain, TAccount>
     | KeyedClient<TTransport, TChain, TAccount>
-=======
-  TPublicClient extends Client<TTransport, TChain> | unknown = unknown,
-  TWalletClient extends
-    | Client<TTransport, TChain, TAccount>
->>>>>>> aaaff980
     | unknown = unknown,
   TAddress extends Address = Address,
 > = {
@@ -122,12 +112,7 @@
 
 export type GetContractReturnType<
   TAbi extends Abi | readonly unknown[] = Abi,
-<<<<<<< HEAD
   TClient extends Client | KeyedClient | unknown = unknown,
-=======
-  TPublicClient extends Client | unknown = unknown,
-  TWalletClient extends Client | unknown = unknown,
->>>>>>> aaaff980
   TAddress extends Address = Address,
   _EventNames extends string = TAbi extends Abi
     ? Abi extends TAbi
@@ -156,50 +141,9 @@
     ? TClient['walletClient']
     : TClient,
 > = Prettify<
-<<<<<<< HEAD
   Prettify<
     (_PublicClient extends Client
       ? (IsNever<_ReadFunctionNames> extends true
-=======
-  (TPublicClient extends Client
-    ? (IsNever<_ReadFunctionNames> extends true
-        ? unknown
-        : {
-            /**
-             * Calls a read-only function on a contract, and returns the response.
-             *
-             * A "read-only" function (constant function) on a Solidity contract is denoted by a `view` or `pure` keyword. They can only read the state of the contract, and cannot make any changes to it. Since read-only methods do not change the state of the contract, they do not require any gas to be executed, and can be called by any user without the need to pay for gas.
-             *
-             * Internally, `read` uses a [Public Client](https://viem.sh/docs/clients/public.html) to call the [`call` action](https://viem.sh/docs/actions/public/call.html) with [ABI-encoded `data`](https://viem.sh/docs/contract/encodeFunctionData.html).
-             *
-             * @example
-             * import { createPublicClient, getContract, http, parseAbi } from 'viem'
-             * import { mainnet } from 'viem/chains'
-             *
-             * const publicClient = createPublicClient({
-             *   chain: mainnet,
-             *   transport: http(),
-             * })
-             * const contract = getContract({
-             *   address: '0xFBA3912Ca04dd458c843e2EE08967fC04f3579c2',
-             *   abi: parseAbi([
-             *     'function balanceOf(address owner) view returns (uint256)',
-             *   ]),
-             *   publicClient,
-             * })
-             * const result = await contract.read.balanceOf(['0xA0Cf798816D4b9b9866b5330EEa46a18382f251e'])
-             * // 424122n
-             */
-            read: {
-              [FunctionName in _ReadFunctionNames]: GetReadFunction<
-                _Narrowable,
-                TAbi,
-                FunctionName
-              >
-            }
-          }) &
-        (IsNever<_WriteFunctionNames> extends true
->>>>>>> aaaff980
           ? unknown
           : {
               /**
@@ -487,43 +431,6 @@
                     : never
                 >
               }
-<<<<<<< HEAD
-=======
-            })
-    : unknown) &
-    (TWalletClient extends Client
-      ? IsNever<_WriteFunctionNames> extends true
-        ? unknown
-        : {
-            /**
-             * Estimates the gas necessary to complete a transaction without submitting it to the network.
-             *
-             * @example
-             * import { createWalletClient, getContract, http, parseAbi } from 'viem'
-             * import { mainnet } from 'viem/chains'
-             *
-             * const walletClient = createWalletClient({
-             *   chain: mainnet,
-             *   transport: http(),
-             * })
-             * const contract = getContract({
-             *   address: '0xFBA3912Ca04dd458c843e2EE08967fC04f3579c2',
-             *   abi: parseAbi(['function mint() public']),
-             *   walletClient,
-             * })
-             * const gas = await contract.estimateGas.mint({
-             *   account: '0xf39fd6e51aad88f6f4ce6ab8827279cfffb92266',
-             * })
-             */
-            estimateGas: {
-              [FunctionName in _WriteFunctionNames]: GetEstimateFunction<
-                _Narrowable,
-                TWalletClient['chain'],
-                TWalletClient['account'],
-                TAbi,
-                FunctionName
-              >
->>>>>>> aaaff980
             }
         : unknown)
   > & { address: TAddress; abi: TAbi }
@@ -562,7 +469,6 @@
   const TAbi extends Abi | readonly unknown[],
   TChain extends Chain | undefined = Chain | undefined,
   TAccount extends Account | undefined = Account | undefined,
-<<<<<<< HEAD
   const TClient extends
     | Client<TTransport, TChain, TAccount>
     | KeyedClient<TTransport, TChain, TAccount>
@@ -570,14 +476,6 @@
     | Client<TTransport, TChain, TAccount>
     | KeyedClient<TTransport, TChain, TAccount>
     | unknown,
-=======
-  TPublicClient extends Client<TTransport, TChain> | undefined =
-    | Client<TTransport, TChain>
-    | undefined,
-  TWalletClient extends Client<TTransport, TChain, TAccount> | undefined =
-    | Client<TTransport, TChain, TAccount>
-    | undefined,
->>>>>>> aaaff980
 >({
   abi,
   address,
