--- conflicted
+++ resolved
@@ -16,14 +16,8 @@
   GetValue,
 } from '../../types/contract.js'
 import type { UnionOmit } from '../../types/utils.js'
-<<<<<<< HEAD
-import { encodeFunctionData } from '../../utils/abi/encodeFunctionData.js'
-import { getContractError } from '../../utils/errors/getContractError.js'
-import { type EstimateGasParameters, estimateGas } from './estimateGas.js'
-=======
 import {
   type EncodeFunctionDataErrorType,
-  type EncodeFunctionDataParameters,
   encodeFunctionData,
 } from '../../utils/abi/encodeFunctionData.js'
 import {
@@ -35,7 +29,6 @@
   type EstimateGasParameters,
   estimateGas,
 } from './estimateGas.js'
->>>>>>> 399a43db
 
 export type EstimateContractGasParameters<
   abi extends Abi | readonly unknown[] = Abi,
