import type { Abi, Address, ExtractAbiEvent } from 'abitype'

import type { Client } from '../../clients/createClient.js'
import type { Transport } from '../../clients/transports/createTransport.js'
import type { Chain } from '../../types/chain.js'
import type { Filter } from '../../types/filter.js'
import type { Log } from '../../types/log.js'

import {
  DecodeLogDataMismatch,
  DecodeLogTopicsMismatch,
} from '../../errors/abi.js'
import { InvalidInputRpcError } from '../../errors/rpc.js'
import type { ErrorType } from '../../errors/utils.js'
import type {
  ContractEventArgs,
  ContractEventName,
} from '../../types/contract.js'
import type { LogTopic } from '../../types/misc.js'
import type { GetPollOptions } from '../../types/transport.js'
import { decodeEventLog } from '../../utils/abi/decodeEventLog.js'
import {
  type EncodeEventTopicsParameters,
  encodeEventTopics,
} from '../../utils/abi/encodeEventTopics.js'
import { formatLog } from '../../utils/formatters/log.js'
import { getAction } from '../../utils/getAction.js'
import { type ObserveErrorType, observe } from '../../utils/observe.js'
import { poll } from '../../utils/poll.js'
import { type StringifyErrorType, stringify } from '../../utils/stringify.js'
import { createContractEventFilter } from './createContractEventFilter.js'
import { getBlockNumber } from './getBlockNumber.js'
import {
  type GetContractEventsParameters,
  getContractEvents,
} from './getContractEvents.js'
import { getFilterChanges } from './getFilterChanges.js'
import { uninstallFilter } from './uninstallFilter.js'

export type WatchContractEventOnLogsParameter<
  abi extends Abi | readonly unknown[] = Abi,
  eventName extends ContractEventName<abi> = ContractEventName<abi>,
  strict extends boolean | undefined = undefined,
> = abi extends Abi
  ? Abi extends abi
    ? Log[]
    : Log<bigint, number, false, ExtractAbiEvent<abi, eventName>, strict>[]
  : Log[]

export type WatchContractEventOnLogsFn<
  abi extends Abi | readonly unknown[] = Abi,
  eventName extends ContractEventName<abi> = ContractEventName<abi>,
  strict extends boolean | undefined = undefined,
> = (logs: WatchContractEventOnLogsParameter<abi, eventName, strict>) => void

export type WatchContractEventParameters<
  abi extends Abi | readonly unknown[] = Abi,
  eventName extends ContractEventName<abi> | undefined = ContractEventName<abi>,
  strict extends boolean | undefined = undefined,
  transport extends Transport = Transport,
> = {
  /** The address of the contract. */
  address?: Address | Address[] | undefined
  /** Contract ABI. */
  abi: abi
  args?:
    | ContractEventArgs<
        abi,
        eventName extends ContractEventName<abi>
          ? eventName
          : ContractEventName<abi>
      >
    | undefined
  /** Contract event. */
  eventName?: eventName | ContractEventName<abi> | undefined
  /** The callback to call when an error occurred when trying to get for a new block. */
  onError?: ((error: Error) => void) | undefined
  /** The callback to call when new event logs are received. */
  onLogs: WatchContractEventOnLogsFn<
    abi,
    eventName extends ContractEventName<abi>
      ? eventName
      : ContractEventName<abi>,
    strict
  >
  /**
   * Whether or not the logs must match the indexed/non-indexed arguments on `event`.
   * @default false
   */
  strict?: strict | boolean | undefined
} & GetPollOptions<transport>

export type WatchContractEventReturnType = () => void

export type WatchContractEventErrorType =
  | StringifyErrorType
  | ObserveErrorType
  | ErrorType

/**
 * Watches and returns emitted contract event logs.
 *
 * - Docs: https://viem.sh/docs/contract/watchContractEvent.html
 *
 * This Action will batch up all the event logs found within the [`pollingInterval`](https://viem.sh/docs/contract/watchContractEvent.html#pollinginterval-optional), and invoke them via [`onLogs`](https://viem.sh/docs/contract/watchContractEvent.html#onLogs).
 *
 * `watchContractEvent` will attempt to create an [Event Filter](https://viem.sh/docs/contract/createContractEventFilter.html) and listen to changes to the Filter per polling interval, however, if the RPC Provider does not support Filters (e.g. `eth_newFilter`), then `watchContractEvent` will fall back to using [`getLogs`](https://viem.sh/docs/actions/public/getLogs) instead.
 *
 * @param client - Client to use
 * @param parameters - {@link WatchContractEventParameters}
 * @returns A function that can be invoked to stop watching for new event logs. {@link WatchContractEventReturnType}
 *
 * @example
 * import { createPublicClient, http, parseAbi } from 'viem'
 * import { mainnet } from 'viem/chains'
 * import { watchContractEvent } from 'viem/contract'
 *
 * const client = createPublicClient({
 *   chain: mainnet,
 *   transport: http(),
 * })
 * const unwatch = watchContractEvent(client, {
 *   address: '0xFBA3912Ca04dd458c843e2EE08967fC04f3579c2',
 *   abi: parseAbi(['event Transfer(address indexed from, address indexed to, uint256 value)']),
 *   eventName: 'Transfer',
 *   args: { from: '0xc961145a54C96E3aE9bAA048c4F4D6b04C13916b' },
 *   onLogs: (logs) => console.log(logs),
 * })
 */
export function watchContractEvent<
  chain extends Chain | undefined,
  const abi extends Abi | readonly unknown[],
  eventName extends ContractEventName<abi> | undefined = undefined,
  strict extends boolean | undefined = undefined,
  transport extends Transport = Transport,
>(
  client: Client<transport, chain>,
  parameters: WatchContractEventParameters<abi, eventName, strict, transport>,
): WatchContractEventReturnType {
  const {
    abi,
    address,
    args,
    batch = true,
    eventName,
    onError,
    onLogs,
    poll: poll_,
    pollingInterval = client.pollingInterval,
    strict: strict_,
  } = parameters

  const enablePolling =
    typeof poll_ !== 'undefined' ? poll_ : client.transport.type !== 'webSocket'

  const pollContractEvent = () => {
    const observerId = stringify([
      'watchContractEvent',
      address,
      args,
      batch,
      client.uid,
      eventName,
      pollingInterval,
    ])
    const strict = strict_ ?? false

    return observe(observerId, { onLogs, onError }, (emit) => {
      let previousBlockNumber: bigint
      let filter: Filter<'event', abi, eventName> | undefined
      let initialized = false

      const unwatch = poll(
        async () => {
          if (!initialized) {
            try {
              filter = (await getAction(
                client,
                createContractEventFilter,
              )({
                abi,
                address,
                args: args as any,
                eventName: eventName as any,
                strict: strict as any,
              })) as Filter<'event', abi, eventName>
            } catch {}
            initialized = true
            return
          }

          try {
            let logs: Log[]
            if (filter) {
              logs = await getAction(client, getFilterChanges)({ filter })
            } else {
              // If the filter doesn't exist, we will fall back to use `getLogs`.
              // The fall back exists because some RPC Providers do not support filters.

              // Fetch the block number to use for `getLogs`.
              const blockNumber = await getAction(client, getBlockNumber)({})

              // If the block number has changed, we will need to fetch the logs.
              // If the block number doesn't exist, we are yet to reach the first poll interval,
              // so do not emit any logs.
              if (previousBlockNumber && previousBlockNumber !== blockNumber) {
                logs = await getAction(
                  client,
                  getContractEvents,
                )({
                  abi,
                  address,
<<<<<<< HEAD
                  args: args as any,
=======
                  args,
                  eventName,
>>>>>>> 32098af0
                  fromBlock: previousBlockNumber + 1n,
                  toBlock: blockNumber,
                  strict,
                } as {} as GetContractEventsParameters)
              } else {
                logs = []
              }
              previousBlockNumber = blockNumber
            }

            if (logs.length === 0) return
            if (batch) emit.onLogs(logs as any)
            else logs.forEach((log) => emit.onLogs([log] as any))
          } catch (err) {
            // If a filter has been set and gets uninstalled, providers will throw an InvalidInput error.
            // Reinitalize the filter when this occurs
            if (filter && err instanceof InvalidInputRpcError)
              initialized = false
            emit.onError?.(err as Error)
          }
        },
        {
          emitOnBegin: true,
          interval: pollingInterval,
        },
      )

      return async () => {
        if (filter) await getAction(client, uninstallFilter)({ filter })
        unwatch()
      }
    })
  }

  const subscribeContractEvent = () => {
    let active = true
    let unsubscribe = () => (active = false)
    ;(async () => {
      try {
        const topics: LogTopic[] = eventName
          ? encodeEventTopics({
              abi: abi,
              eventName: eventName,
              args,
            } as EncodeEventTopicsParameters)
          : []

        const { unsubscribe: unsubscribe_ } = await client.transport.subscribe({
          params: ['logs', { address, topics }],
          onData(data: any) {
            if (!active) return
            const log = data.result
            try {
              const { eventName, args } = decodeEventLog({
                abi: abi,
                data: log.data,
                topics: log.topics as any,
                strict: strict_,
              })
              const formatted = formatLog(log, {
                args,
                eventName: eventName as string,
              })
              onLogs([formatted] as any)
            } catch (err) {
              let eventName
              let isUnnamed
              if (
                err instanceof DecodeLogDataMismatch ||
                err instanceof DecodeLogTopicsMismatch
              ) {
                // If strict mode is on, and log data/topics do not match event definition, skip.
                if (strict_) return
                eventName = err.abiItem.name
                isUnnamed = err.abiItem.inputs?.some(
                  (x) => !('name' in x && x.name),
                )
              }

              // Set args to empty if there is an error decoding (e.g. indexed/non-indexed params mismatch).
              const formatted = formatLog(log, {
                args: isUnnamed ? [] : {},
                eventName,
              })
              onLogs([formatted] as any)
            }
          },
          onError(error: Error) {
            onError?.(error)
          },
        })
        unsubscribe = unsubscribe_
        if (!active) unsubscribe()
      } catch (err) {
        onError?.(err as Error)
      }
    })()
    return unsubscribe
  }

  return enablePolling ? pollContractEvent() : subscribeContractEvent()
}<|MERGE_RESOLUTION|>--- conflicted
+++ resolved
@@ -210,12 +210,8 @@
                 )({
                   abi,
                   address,
-<<<<<<< HEAD
-                  args: args as any,
-=======
                   args,
                   eventName,
->>>>>>> 32098af0
                   fromBlock: previousBlockNumber + 1n,
                   toBlock: blockNumber,
                   strict,
