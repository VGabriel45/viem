--- conflicted
+++ resolved
@@ -10,21 +10,13 @@
   ContractFunctionParameters,
   ContractFunctionReturnType,
 } from '../../types/contract.js'
-<<<<<<< HEAD
 import type { UnionEvaluate } from '../../types/utils.js'
-import { decodeFunctionResult } from '../../utils/abi/decodeFunctionResult.js'
-import { encodeFunctionData } from '../../utils/abi/encodeFunctionData.js'
-import { getContractError } from '../../utils/errors/getContractError.js'
-import { type CallParameters, call } from './call.js'
-=======
 import {
   type DecodeFunctionResultErrorType,
-  type DecodeFunctionResultParameters,
   decodeFunctionResult,
 } from '../../utils/abi/decodeFunctionResult.js'
 import {
   type EncodeFunctionDataErrorType,
-  type EncodeFunctionDataParameters,
   encodeFunctionData,
 } from '../../utils/abi/encodeFunctionData.js'
 import {
@@ -33,7 +25,6 @@
 } from '../../utils/errors/getContractError.js'
 
 import { type CallErrorType, type CallParameters, call } from './call.js'
->>>>>>> 399a43db
 
 export type ReadContractParameters<
   abi extends Abi | readonly unknown[] = Abi,
