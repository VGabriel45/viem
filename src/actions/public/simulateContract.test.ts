--- conflicted
+++ resolved
@@ -176,13 +176,8 @@
     functionName: 'mint',
     dataSuffix: '0x12345678',
   })
-<<<<<<< HEAD
-  expect(spy).toHaveBeenCalledWith(publicClient, {
+  expect(spy).toHaveBeenCalledWith({
     account: request.account,
-=======
-  expect(spy).toHaveBeenCalledWith({
-    account: accounts[0].address,
->>>>>>> 5ac4a631
     batch: false,
     data: '0x1249c58b12345678',
     to: wagmiContractConfig.address,
