import { type Abi, type Address, type ResolvedConfig, parseAbi } from 'abitype'
import {
  wagmiMintExampleAbi,
  wagmiMintExampleHumanReadableAbi,
  writingEditionsFactoryAbi,
} from 'abitype/test'
import { assertType, expectTypeOf, test } from 'vitest'

<<<<<<< HEAD
import { publicClient } from '../../_test/utils.js'
=======
import { publicClient } from '~test/src/utils.js'

>>>>>>> 85826b51
import { type ReadContractParameters, readContract } from './readContract.js'

test('ReadContractParameters', () => {
  type Result = ReadContractParameters<typeof wagmiMintExampleAbi, 'tokenURI'>
  expectTypeOf<Result['functionName']>().toEqualTypeOf<
    | 'symbol'
    | 'name'
    | 'balanceOf'
    | 'getApproved'
    | 'isApprovedForAll'
    | 'ownerOf'
    | 'supportsInterface'
    | 'tokenURI'
    | 'totalSupply'
  >()
  expectTypeOf<Result['args']>().toEqualTypeOf<readonly [bigint]>()
})

test('args', () => {
  test('zero', async () => {
    const result = await readContract(publicClient, {
      address: '0x',
      abi: wagmiMintExampleAbi,
      functionName: 'name',
    })
    assertType<string>(result)
  })

  test('one', async () => {
    const result = await readContract(publicClient, {
      address: '0x',
      abi: wagmiMintExampleAbi,
      functionName: 'tokenURI',
      args: [123n],
    })
    assertType<string>(result)
  })

  test('two or more', async () => {
    const result = await readContract(publicClient, {
      address: '0x',
      abi: writingEditionsFactoryAbi,
      functionName: 'predictDeterministicAddress',
      args: ['0x', '0xfoo'],
    })
    assertType<ResolvedConfig['AddressType']>(result)
  })
})

test('return types', () => {
  test('string', async () => {
    const result = await readContract(publicClient, {
      address: '0x',
      abi: wagmiMintExampleAbi,
      functionName: 'name',
    })
    assertType<string>(result)
  })

  test('Address', async () => {
    const result = await readContract(publicClient, {
      address: '0x',
      abi: wagmiMintExampleAbi,
      functionName: 'ownerOf',
      args: [123n],
    })
    assertType<ResolvedConfig['AddressType']>(result)
  })

  test('number', async () => {
    const result = await readContract(publicClient, {
      address: '0x',
      abi: wagmiMintExampleAbi,
      functionName: 'balanceOf',
      args: ['0x'],
    })
    assertType<ResolvedConfig['BigIntType']>(result)
  })
})

test('behavior', () => {
  test('write function not allowed', async () => {
    const result = await readContract(publicClient, {
      address: '0x',
      abi: wagmiMintExampleAbi,
      // @ts-expect-error Trying to use non-read function
      functionName: 'approve',
    })
    assertType<bigint | string>(result)
  })

  test('without const assertion', async () => {
    const abi = [
      {
        name: 'foo',
        type: 'function',
        stateMutability: 'view',
        inputs: [],
        outputs: [{ type: 'string', name: '' }],
      },
      {
        name: 'bar',
        type: 'function',
        stateMutability: 'view',
        inputs: [{ type: 'address', name: '' }],
        outputs: [{ type: 'address', name: '' }],
      },
    ]
    const result1 = await readContract(publicClient, {
      address: '0x',
      abi: abi,
      functionName: 'foo',
    })
    const result2 = await readContract(publicClient, {
      address: '0x',
      abi: abi,
      functionName: 'bar',
      args: ['0x'],
    })
    type Result1 = typeof result1
    type Result2 = typeof result2
    assertType<Result1>('hello')
    assertType<Result2>('0x123')
  })

  test('declared as Abi type', async () => {
    const abi: Abi = [
      {
        name: 'foo',
        type: 'function',
        stateMutability: 'view',
        inputs: [],
        outputs: [{ type: 'string', name: '' }],
      },
      {
        name: 'bar',
        type: 'function',
        stateMutability: 'view',
        inputs: [{ type: 'address', name: '' }],
        outputs: [{ type: 'address', name: '' }],
      },
    ]
    const result1 = await readContract(publicClient, {
      address: '0x',
      abi: abi,
      functionName: 'foo',
    })
    const result2 = await readContract(publicClient, {
      address: '0x',
      abi: abi,
      functionName: 'bar',
      args: ['0x'],
    })
    expectTypeOf(result1).toEqualTypeOf<unknown>()
    expectTypeOf(result2).toEqualTypeOf<unknown>()
  })

  test('defined inline', async () => {
    const result1 = await readContract(publicClient, {
      address: '0x',
      abi: [
        {
          name: 'foo',
          type: 'function',
          stateMutability: 'view',
          inputs: [],
          outputs: [{ type: 'string', name: '' }],
        },
        {
          name: 'bar',
          type: 'function',
          stateMutability: 'view',
          inputs: [{ type: 'address', name: '' }],
          outputs: [{ type: 'address', name: '' }],
        },
      ],
      functionName: 'foo',
    })
    const result2 = await readContract(publicClient, {
      address: '0x',
      abi: [
        {
          name: 'foo',
          type: 'function',
          stateMutability: 'view',
          inputs: [],
          outputs: [{ type: 'string', name: '' }],
        },
        {
          name: 'bar',
          type: 'function',
          stateMutability: 'view',
          inputs: [{ type: 'address', name: '' }],
          outputs: [{ type: 'address', name: '' }],
        },
      ],
      functionName: 'bar',
      args: ['0x'],
    })
    expectTypeOf(result1).toEqualTypeOf<string>()
    expectTypeOf(result2).toEqualTypeOf<Address>()
  })

  test('human readable', async () => {
    const result = await readContract(publicClient, {
      address: '0x',
      abi: parseAbi(wagmiMintExampleHumanReadableAbi),
      functionName: 'balanceOf',
      args: ['0x'],
    })
    assertType<bigint>(result)
  })

  test('overloads', async () => {
    const abi = parseAbi([
      'function foo() view returns (int8)',
      'function foo(address) view returns (string)',
      'function foo(address, address) view returns ((address foo, address bar))',
      'function bar() view returns (int8)',
    ])

    const result1 = await readContract(publicClient, {
      address: '0x',
      abi,
      functionName: 'foo',
    })
    assertType<number>(result1)

    const result2 = await readContract(publicClient, {
      address: '0x',
      abi,
      functionName: 'foo',
      args: [],
    })
    assertType<number>(result2)

    const result3 = await readContract(publicClient, {
      address: '0x',
      abi,
      functionName: 'foo',
      args: ['0x'],
    })
    assertType<string>(result3)

    const result4 = await readContract(publicClient, {
      address: '0x',
      abi,
      functionName: 'foo',
      args: ['0x', '0x'],
    })
    assertType<{
      foo: `0x${string}`
      bar: `0x${string}`
    }>(result4)
  })
})<|MERGE_RESOLUTION|>--- conflicted
+++ resolved
@@ -6,12 +6,8 @@
 } from 'abitype/test'
 import { assertType, expectTypeOf, test } from 'vitest'
 
-<<<<<<< HEAD
-import { publicClient } from '../../_test/utils.js'
-=======
 import { publicClient } from '~test/src/utils.js'
 
->>>>>>> 85826b51
 import { type ReadContractParameters, readContract } from './readContract.js'
 
 test('ReadContractParameters', () => {
