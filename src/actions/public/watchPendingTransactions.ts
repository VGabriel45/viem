--- conflicted
+++ resolved
@@ -4,13 +4,8 @@
 import type { Chain } from '../../types/chain.js'
 import type { Filter } from '../../types/filter.js'
 import type { Hash } from '../../types/misc.js'
-<<<<<<< HEAD
 import type { GetPollOptions } from '../../types/transport.js'
-import { observe } from '../../utils/observe.js'
-=======
-import type { GetTransportConfig } from '../../types/transport.js'
 import { type ObserveErrorType, observe } from '../../utils/observe.js'
->>>>>>> 399a43db
 import { poll } from '../../utils/poll.js'
 import { type StringifyErrorType, stringify } from '../../utils/stringify.js'
 
