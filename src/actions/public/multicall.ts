import type { Address, Narrow } from 'abitype'

import type { Client } from '../../clients/createClient.js'
import type { Transport } from '../../clients/transports/createTransport.js'
import { multicall3Abi } from '../../constants/abis.js'
import { AbiDecodingZeroDataError } from '../../errors/abi.js'
import { BaseError } from '../../errors/base.js'
import { RawContractError } from '../../errors/contract.js'
import type { Chain } from '../../types/chain.js'
import type { ContractFunctionParameters } from '../../types/contract.js'
import type { Hex } from '../../types/misc.js'
import type {
  MulticallContracts,
  MulticallResults,
} from '../../types/multicall.js'
<<<<<<< HEAD
import { decodeFunctionResult } from '../../utils/abi/decodeFunctionResult.js'
import { encodeFunctionData } from '../../utils/abi/encodeFunctionData.js'
import { getChainContractAddress } from '../../utils/chain.js'
import { getContractError } from '../../utils/errors/getContractError.js'
=======
import {
  type DecodeFunctionResultErrorType,
  decodeFunctionResult,
} from '../../utils/abi/decodeFunctionResult.js'
import {
  type EncodeFunctionDataErrorType,
  type EncodeFunctionDataParameters,
  encodeFunctionData,
} from '../../utils/abi/encodeFunctionData.js'
import {
  type GetChainContractAddressErrorType,
  getChainContractAddress,
} from '../../utils/chain.js'
import {
  type GetContractErrorReturnType,
  getContractError,
} from '../../utils/errors/getContractError.js'

import type { ErrorType } from '../../errors/utils.js'
>>>>>>> 399a43db
import type { CallParameters } from './call.js'
import { type ReadContractErrorType, readContract } from './readContract.js'

export type MulticallParameters<
  contracts extends readonly unknown[] = readonly ContractFunctionParameters[],
  allowFailure extends boolean = true,
  options extends {
    optional?: boolean
    properties?: Record<string, any>
  } = {},
> = Pick<CallParameters, 'blockNumber' | 'blockTag'> & {
  allowFailure?: allowFailure | boolean | undefined
  batchSize?: number | undefined
  contracts: MulticallContracts<
    Narrow<contracts>,
    { mutability: 'pure' | 'view' } & options
  >
  multicallAddress?: Address | undefined
}

export type MulticallReturnType<
  contracts extends readonly unknown[] = readonly ContractFunctionParameters[],
  allowFailure extends boolean = true,
  options extends {
    error?: Error
  } = { error: Error },
> = MulticallResults<
  Narrow<contracts>,
  allowFailure,
  { mutability: 'pure' | 'view' } & options
>

export type MulticallErrorType =
  | GetChainContractAddressErrorType
  | ReadContractErrorType
  | GetContractErrorReturnType<
      EncodeFunctionDataErrorType | DecodeFunctionResultErrorType
    >
  | ErrorType

/**
 * Similar to [`readContract`](https://viem.sh/docs/contract/readContract.html), but batches up multiple functions on a contract in a single RPC call via the [`multicall3` contract](https://github.com/mds1/multicall).
 *
 * - Docs: https://viem.sh/docs/contract/multicall.html
 *
 * @param client - Client to use
 * @param parameters - {@link MulticallParameters}
 * @returns An array of results with accompanying status. {@link MulticallReturnType}
 *
 * @example
 * import { createPublicClient, http, parseAbi } from 'viem'
 * import { mainnet } from 'viem/chains'
 * import { multicall } from 'viem/contract'
 *
 * const client = createPublicClient({
 *   chain: mainnet,
 *   transport: http(),
 * })
 * const abi = parseAbi([
 *   'function balanceOf(address) view returns (uint256)',
 *   'function totalSupply() view returns (uint256)',
 * ])
 * const results = await multicall(client, {
 *   contracts: [
 *     {
 *       address: '0xFBA3912Ca04dd458c843e2EE08967fC04f3579c2',
 *       abi,
 *       functionName: 'balanceOf',
 *       args: ['0xA0Cf798816D4b9b9866b5330EEa46a18382f251e'],
 *     },
 *     {
 *       address: '0xFBA3912Ca04dd458c843e2EE08967fC04f3579c2',
 *       abi,
 *       functionName: 'totalSupply',
 *     },
 *   ],
 * })
 * // [{ result: 424122n, status: 'success' }, { result: 1000000n, status: 'success' }]
 */
export async function multicall<
  const contracts extends readonly unknown[],
  chain extends Chain | undefined,
  allowFailure extends boolean = true,
>(
  client: Client<Transport, chain>,
  parameters: MulticallParameters<contracts, allowFailure>,
): Promise<MulticallReturnType<contracts, allowFailure>> {
  const {
    allowFailure = true,
    batchSize: batchSize_,
    blockNumber,
    blockTag,
    multicallAddress: multicallAddress_,
  } = parameters
  const contracts = parameters.contracts as ContractFunctionParameters[]

  const batchSize =
    batchSize_ ??
    ((typeof client.batch?.multicall === 'object' &&
      client.batch.multicall.batchSize) ||
      1_024)

  let multicallAddress = multicallAddress_
  if (!multicallAddress) {
    if (!client.chain)
      throw new Error(
        'client chain not configured. multicallAddress is required.',
      )

    multicallAddress = getChainContractAddress({
      blockNumber,
      chain: client.chain,
      contract: 'multicall3',
    })
  }

  type Aggregate3Calls = {
    allowFailure: boolean
    callData: Hex
    target: Address
  }[]

  const chunkedCalls: Aggregate3Calls[] = [[]]
  let currentChunk = 0
  let currentChunkSize = 0
  for (let i = 0; i < contracts.length; i++) {
    const { abi, address, args, functionName } = contracts[i]
    try {
      const callData = encodeFunctionData({ abi, args, functionName })

      currentChunkSize += (callData.length - 2) / 2
      // Check to see if we need to create a new chunk.
      if (
        // Check if batching is enabled.
        batchSize > 0 &&
        // Check if the current size of the batch exceeds the size limit.
        currentChunkSize > batchSize &&
        // Check if the current chunk is not already empty.
        chunkedCalls[currentChunk].length > 0
      ) {
        currentChunk++
        currentChunkSize = (callData.length - 2) / 2
        chunkedCalls[currentChunk] = []
      }

      chunkedCalls[currentChunk] = [
        ...chunkedCalls[currentChunk],
        {
          allowFailure: true,
          callData,
          target: address,
        },
      ]
    } catch (err) {
      const error = getContractError(err as BaseError, {
        abi,
        address,
        args,
        docsPath: '/docs/contract/multicall',
        functionName,
      })
      if (!allowFailure) throw error
      chunkedCalls[currentChunk] = [
        ...chunkedCalls[currentChunk],
        {
          allowFailure: true,
          callData: '0x' as Hex,
          target: address,
        },
      ]
    }
  }

  const aggregate3Results = await Promise.allSettled(
    chunkedCalls.map((calls) =>
      readContract(client, {
        abi: multicall3Abi,
        address: multicallAddress!,
        args: [calls],
        blockNumber,
        blockTag,
        functionName: 'aggregate3',
      }),
    ),
  )

  const results = []
  for (let i = 0; i < aggregate3Results.length; i++) {
    const result = aggregate3Results[i]

    // If an error occurred in a `readContract` invocation (ie. network error),
    // then append the failure reason to each contract result.
    if (result.status === 'rejected') {
      if (!allowFailure) throw result.reason
      for (let j = 0; j < chunkedCalls[i].length; j++) {
        results.push({
          status: 'failure',
          error: result.reason,
          result: undefined,
        })
      }
      continue
    }

    // If the `readContract` call was successful, then decode the results.
    const aggregate3Result = result.value
    for (let j = 0; j < aggregate3Result.length; j++) {
      // Extract the response from `readContract`
      const { returnData, success } = aggregate3Result[j]

      // Extract the request call data from the original call.
      const { callData } = chunkedCalls[i][j]

      // Extract the contract config for this call from the `contracts` argument
      // for decoding.
      const { abi, address, functionName, args } = contracts[
        results.length
      ] as ContractFunctionParameters

      try {
        if (callData === '0x') throw new AbiDecodingZeroDataError()
        if (!success) throw new RawContractError({ data: returnData })
        const result = decodeFunctionResult({
          abi,
          args,
          data: returnData,
          functionName,
        })
        results.push(allowFailure ? { result, status: 'success' } : result)
      } catch (err) {
        const error = getContractError(err as BaseError, {
          abi,
          address,
          args,
          docsPath: '/docs/contract/multicall',
          functionName,
        })
        if (!allowFailure) throw error
        results.push({ error, result: undefined, status: 'failure' })
      }
    }
  }

  if (results.length !== contracts.length)
    throw new BaseError('multicall results mismatch')
  return results as MulticallReturnType<contracts, allowFailure>
}<|MERGE_RESOLUTION|>--- conflicted
+++ resolved
@@ -13,19 +13,12 @@
   MulticallContracts,
   MulticallResults,
 } from '../../types/multicall.js'
-<<<<<<< HEAD
-import { decodeFunctionResult } from '../../utils/abi/decodeFunctionResult.js'
-import { encodeFunctionData } from '../../utils/abi/encodeFunctionData.js'
-import { getChainContractAddress } from '../../utils/chain.js'
-import { getContractError } from '../../utils/errors/getContractError.js'
-=======
 import {
   type DecodeFunctionResultErrorType,
   decodeFunctionResult,
 } from '../../utils/abi/decodeFunctionResult.js'
 import {
   type EncodeFunctionDataErrorType,
-  type EncodeFunctionDataParameters,
   encodeFunctionData,
 } from '../../utils/abi/encodeFunctionData.js'
 import {
@@ -38,7 +31,6 @@
 } from '../../utils/errors/getContractError.js'
 
 import type { ErrorType } from '../../errors/utils.js'
->>>>>>> 399a43db
 import type { CallParameters } from './call.js'
 import { type ReadContractErrorType, readContract } from './readContract.js'
 
