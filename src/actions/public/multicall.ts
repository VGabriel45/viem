import type { Address, Narrow } from 'abitype'

import type { Client } from '../../clients/createClient.js'
import type { Transport } from '../../clients/transports/createTransport.js'
import { multicall3Abi } from '../../constants/abis.js'
import { AbiDecodingZeroDataError } from '../../errors/abi.js'
import { BaseError } from '../../errors/base.js'
import { RawContractError } from '../../errors/contract.js'
import type { Chain } from '../../types/chain.js'
import type { ContractFunctionParameters } from '../../types/contract.js'
import type { Hex } from '../../types/misc.js'
import type {
  MulticallContracts,
  MulticallResults,
} from '../../types/multicall.js'
import { decodeFunctionResult } from '../../utils/abi/decodeFunctionResult.js'
import { encodeFunctionData } from '../../utils/abi/encodeFunctionData.js'
import { getChainContractAddress } from '../../utils/chain.js'
import { getContractError } from '../../utils/errors/getContractError.js'
import type { CallParameters } from './call.js'
import { readContract } from './readContract.js'

export type MulticallParameters<
  contracts extends readonly unknown[] = readonly ContractFunctionParameters[],
  allowFailure extends boolean = true,
  options extends {
    optional?: boolean
    properties?: Record<string, any>
  } = {},
> = Pick<CallParameters, 'blockNumber' | 'blockTag'> & {
  allowFailure?: allowFailure | undefined
  batchSize?: number | undefined
  contracts: MulticallContracts<
    Narrow<contracts>,
    { mutability: 'pure' | 'view' } & options
  >
  multicallAddress?: Address | undefined
}

export type MulticallReturnType<
  contracts extends readonly unknown[] = readonly ContractFunctionParameters[],
  allowFailure extends boolean = true,
  options extends {
    error?: Error
  } = { error: Error },
> = MulticallResults<
  Narrow<contracts>,
  allowFailure,
  { mutability: 'pure' | 'view' } & options
>

/**
 * Similar to [`readContract`](https://viem.sh/docs/contract/readContract.html), but batches up multiple functions on a contract in a single RPC call via the [`multicall3` contract](https://github.com/mds1/multicall).
 *
 * - Docs: https://viem.sh/docs/contract/multicall.html
 *
 * @param client - Client to use
 * @param parameters - {@link MulticallParameters}
 * @returns An array of results with accompanying status. {@link MulticallReturnType}
 *
 * @example
 * import { createPublicClient, http, parseAbi } from 'viem'
 * import { mainnet } from 'viem/chains'
 * import { multicall } from 'viem/contract'
 *
 * const client = createPublicClient({
 *   chain: mainnet,
 *   transport: http(),
 * })
 * const abi = parseAbi([
 *   'function balanceOf(address) view returns (uint256)',
 *   'function totalSupply() view returns (uint256)',
 * ])
 * const results = await multicall(client, {
 *   contracts: [
 *     {
 *       address: '0xFBA3912Ca04dd458c843e2EE08967fC04f3579c2',
 *       abi,
 *       functionName: 'balanceOf',
 *       args: ['0xA0Cf798816D4b9b9866b5330EEa46a18382f251e'],
 *     },
 *     {
 *       address: '0xFBA3912Ca04dd458c843e2EE08967fC04f3579c2',
 *       abi,
 *       functionName: 'totalSupply',
 *     },
 *   ],
 * })
 * // [{ result: 424122n, status: 'success' }, { result: 1000000n, status: 'success' }]
 */
export async function multicall<
  const contracts extends readonly unknown[],
  chain extends Chain | undefined,
  allowFailure extends boolean = true,
>(
  client: Client<Transport, chain>,
  parameters: MulticallParameters<contracts, allowFailure>,
): Promise<MulticallReturnType<contracts, allowFailure>> {
  const {
    allowFailure = true,
    batchSize: batchSize_,
    blockNumber,
    blockTag,
    multicallAddress: multicallAddress_,
  } = parameters
  const contracts = parameters.contracts as ContractFunctionParameters[]

  const batchSize =
    batchSize_ ??
    ((typeof client.batch?.multicall === 'object' &&
      client.batch.multicall.batchSize) ||
      1_024)

  let multicallAddress = multicallAddress_
  if (!multicallAddress) {
    if (!client.chain)
      throw new Error(
        'client chain not configured. multicallAddress is required.',
      )

    multicallAddress = getChainContractAddress({
      blockNumber,
      chain: client.chain,
      contract: 'multicall3',
    })
  }

  type Aggregate3Calls = {
    allowFailure: boolean
    callData: Hex
    target: Address
  }[]

  const chunkedCalls: Aggregate3Calls[] = [[]]
  let currentChunk = 0
  let currentChunkSize = 0
  for (let i = 0; i < contracts.length; i++) {
    const { abi, address, args, functionName } = contracts[i]
    try {
<<<<<<< HEAD
      const callData = encodeFunctionData({ abi, args, functionName })
      currentChunkSize += callData.length
      if (batchSize > 0 && currentChunkSize > batchSize) {
=======
      const callData = encodeFunctionData({
        abi,
        args,
        functionName,
      } as unknown as EncodeFunctionDataParameters)

      currentChunkSize += (callData.length - 2) / 2
      // Check to see if we need to create a new chunk.
      if (
        // Check if batching is enabled.
        batchSize > 0 &&
        // Check if the current size of the batch exceeds the size limit.
        currentChunkSize > batchSize &&
        // Check if the current chunk is not already empty.
        chunkedCalls[currentChunk].length > 0
      ) {
>>>>>>> b76b727d
        currentChunk++
        currentChunkSize = (callData.length - 2) / 2
        chunkedCalls[currentChunk] = []
      }

      chunkedCalls[currentChunk] = [
        ...chunkedCalls[currentChunk],
        {
          allowFailure: true,
          callData,
          target: address,
        },
      ]
    } catch (err) {
      const error = getContractError(err as BaseError, {
        abi,
        address,
        args,
        docsPath: '/docs/contract/multicall',
        functionName,
      })
      if (!allowFailure) throw error
      chunkedCalls[currentChunk] = [
        ...chunkedCalls[currentChunk],
        {
          allowFailure: true,
          callData: '0x' as Hex,
          target: address,
        },
      ]
    }
  }

  const aggregate3Results = await Promise.allSettled(
    chunkedCalls.map((calls) =>
      readContract(client, {
        abi: multicall3Abi,
        address: multicallAddress!,
        args: [calls],
        blockNumber,
        blockTag,
        functionName: 'aggregate3',
      }),
    ),
  )

  const results = []
  for (let i = 0; i < aggregate3Results.length; i++) {
    const result = aggregate3Results[i]

<<<<<<< HEAD
  return results.flat().map(({ returnData, success }, i) => {
    const { callData } = calls[i]
    const { abi, address, functionName, args } = contracts[i]
    try {
      if (callData === '0x') throw new AbiDecodingZeroDataError()
      if (!success) throw new RawContractError({ data: returnData })
      const result = decodeFunctionResult({
        abi,
        args,
        data: returnData,
        functionName,
      })
      return allowFailure ? { result, status: 'success' } : result
    } catch (err) {
      const error = getContractError(err as BaseError, {
        abi,
        address,
        args,
        docsPath: '/docs/contract/multicall',
        functionName,
      })
      if (!allowFailure) throw error
      return { error, result: undefined, status: 'failure' }
    }
  }) as MulticallResults<contracts, allowFailure>
=======
    // If an error occurred in a `readContract` invocation (ie. network error),
    // then append the failure reason to each contract result.
    if (result.status === 'rejected') {
      if (!allowFailure) throw result.reason
      for (let j = 0; j < chunkedCalls[i].length; j++) {
        results.push({
          status: 'failure',
          error: result.reason,
          result: undefined,
        })
      }
      continue
    }

    // If the `readContract` call was successful, then decode the results.
    const aggregate3Result = result.value
    for (let j = 0; j < aggregate3Result.length; j++) {
      // Extract the response from `readContract`
      const { returnData, success } = aggregate3Result[j]

      // Extract the request call data from the original call.
      const { callData } = chunkedCalls[i][j]

      // Extract the contract config for this call from the `contracts` argument
      // for decoding.
      const { abi, address, functionName, args } = contracts[
        results.length
      ] as ContractFunctionConfig

      try {
        if (callData === '0x') throw new AbiDecodingZeroDataError()
        if (!success) throw new RawContractError({ data: returnData })
        const result = decodeFunctionResult({
          abi,
          args,
          data: returnData,
          functionName,
        })
        results.push(allowFailure ? { result, status: 'success' } : result)
      } catch (err) {
        const error = getContractError(err as BaseError, {
          abi,
          address,
          args,
          docsPath: '/docs/contract/multicall',
          functionName,
        })
        if (!allowFailure) throw error
        results.push({ error, result: undefined, status: 'failure' })
      }
    }
  }

  if (results.length !== contracts.length)
    throw new BaseError('multicall results mismatch')
  return results as MulticallResults<TContracts, TAllowFailure>
>>>>>>> b76b727d
}<|MERGE_RESOLUTION|>--- conflicted
+++ resolved
@@ -137,16 +137,7 @@
   for (let i = 0; i < contracts.length; i++) {
     const { abi, address, args, functionName } = contracts[i]
     try {
-<<<<<<< HEAD
       const callData = encodeFunctionData({ abi, args, functionName })
-      currentChunkSize += callData.length
-      if (batchSize > 0 && currentChunkSize > batchSize) {
-=======
-      const callData = encodeFunctionData({
-        abi,
-        args,
-        functionName,
-      } as unknown as EncodeFunctionDataParameters)
 
       currentChunkSize += (callData.length - 2) / 2
       // Check to see if we need to create a new chunk.
@@ -158,7 +149,6 @@
         // Check if the current chunk is not already empty.
         chunkedCalls[currentChunk].length > 0
       ) {
->>>>>>> b76b727d
         currentChunk++
         currentChunkSize = (callData.length - 2) / 2
         chunkedCalls[currentChunk] = []
@@ -209,33 +199,6 @@
   for (let i = 0; i < aggregate3Results.length; i++) {
     const result = aggregate3Results[i]
 
-<<<<<<< HEAD
-  return results.flat().map(({ returnData, success }, i) => {
-    const { callData } = calls[i]
-    const { abi, address, functionName, args } = contracts[i]
-    try {
-      if (callData === '0x') throw new AbiDecodingZeroDataError()
-      if (!success) throw new RawContractError({ data: returnData })
-      const result = decodeFunctionResult({
-        abi,
-        args,
-        data: returnData,
-        functionName,
-      })
-      return allowFailure ? { result, status: 'success' } : result
-    } catch (err) {
-      const error = getContractError(err as BaseError, {
-        abi,
-        address,
-        args,
-        docsPath: '/docs/contract/multicall',
-        functionName,
-      })
-      if (!allowFailure) throw error
-      return { error, result: undefined, status: 'failure' }
-    }
-  }) as MulticallResults<contracts, allowFailure>
-=======
     // If an error occurred in a `readContract` invocation (ie. network error),
     // then append the failure reason to each contract result.
     if (result.status === 'rejected') {
@@ -263,7 +226,7 @@
       // for decoding.
       const { abi, address, functionName, args } = contracts[
         results.length
-      ] as ContractFunctionConfig
+      ] as ContractFunctionParameters
 
       try {
         if (callData === '0x') throw new AbiDecodingZeroDataError()
@@ -291,6 +254,5 @@
 
   if (results.length !== contracts.length)
     throw new BaseError('multicall results mismatch')
-  return results as MulticallResults<TContracts, TAllowFailure>
->>>>>>> b76b727d
+  return results as MulticallResults<contracts, allowFailure>
 }