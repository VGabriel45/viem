import {
  type Abi,
  type Address,
  type ExtractAbiEventNames,
  type ExtractAbiFunctionNames,
  type ResolvedConfig,
  parseAbi,
} from 'abitype'

import { expectTypeOf, test } from 'vitest'

import { wagmiContractConfig } from '~test/src/abis.js'
import { localHttpUrl } from '~test/src/constants.js'
import { anvilChain, publicClient } from '~test/src/utils.js'
import type { Account } from '../accounts/types.js'
import { celo } from '../chains/index.js'
import { createPublicClient } from '../clients/createPublicClient.js'
import { createWalletClient } from '../clients/createWalletClient.js'
import { http } from '../clients/transports/http.js'
import type { Chain } from '../types/chain.js'

import { celo } from '../chains/index.js'
import { createPublicClient } from '../index.js'
import { getContract } from './getContract.js'

const walletClient = createWalletClient({
  account: '0x',
  chain: anvilChain,
  transport: http(localHttpUrl),
})
const walletClientWithoutAccount = createWalletClient({
  chain: anvilChain,
  transport: http(localHttpUrl),
})
const walletClientWithoutChain = createWalletClient({
  account: '0x',
  transport: http(localHttpUrl),
})

test('generic client', () => {
  const contract = getContract({
    ...wagmiContractConfig,
    client: walletClient,
  })

  expectTypeOf<keyof typeof contract>().toEqualTypeOf<
    | 'address'
    | 'createEventFilter'
    | 'estimateGas'
    | 'watchEvent'
    | 'read'
    | 'simulate'
    | 'getEvents'
    | 'write'
    | 'abi'
  >()
})

test('public and wallet client', () => {
  const contract = getContract({
    ...wagmiContractConfig,
    client: { publicClient, walletClient },
  })

  expectTypeOf<keyof typeof contract>().toEqualTypeOf<
    | 'createEventFilter'
    | 'estimateGas'
    | 'read'
    | 'simulate'
    | 'getEvents'
    | 'watchEvent'
    | 'write'
    | 'address'
    | 'abi'
  >()
})

test('no wallet client', () => {
  const contract = getContract({
    ...wagmiContractConfig,
    client: { publicClient },
  })

  expectTypeOf<keyof typeof contract>().toEqualTypeOf<
    | 'createEventFilter'
    | 'estimateGas'
    | 'read'
    | 'simulate'
    | 'getEvents'
    | 'watchEvent'
    | 'address'
    | 'abi'
  >()
})

test('no public client', () => {
  const contract = getContract({
    ...wagmiContractConfig,
    client: { walletClient },
  })

  expectTypeOf<keyof typeof contract>().toEqualTypeOf<
    'estimateGas' | 'write' | 'address' | 'abi'
  >()
})

test('without const assertion on `abi`', () => {
  const abi = [
    {
      inputs: [{ name: 'owner', type: 'address' }],
      name: 'balanceOf',
      outputs: [{ name: '', type: 'uint256' }],
      stateMutability: 'view',
      type: 'function',
    },
  ]
  const contract = getContract({
    ...wagmiContractConfig,
    abi,
    client: { publicClient, walletClient },
  })

  expectTypeOf(contract).toMatchTypeOf<{
    createEventFilter: {
      [_ in string]: Function
    }
    estimateGas: {
      [_1: string]: Function
    }
    read: {
      [_2: string]: Function
    }
    simulate: {
      [_3: string]: Function
    }
    watchEvent: {
      [_4: string]: Function
    }
    write: {
      [_5: string]: Function
    }
  }>()
})

test('`abi` declared as `Abi` type', () => {
  const abi: Abi = []
  const contract = getContract({
    ...wagmiContractConfig,
    abi,
    client: { publicClient, walletClient },
  })

  contract.createEventFilter.Transfer({ from: '0x' })

  expectTypeOf(contract).toMatchTypeOf<{
    createEventFilter: {
      [_ in string]: Function
    }
    estimateGas: {
      [_1: string]: Function
    }
    read: {
      [_2: string]: Function
    }
    simulate: {
      [_3: string]: Function
    }
    watchEvent: {
      [_4: string]: Function
    }
    write: {
      [_5: string]: Function
    }
  }>()
})

test('`abi` defined inline', () => {
  const contract = getContract({
    ...wagmiContractConfig,
    abi: [
      {
        anonymous: false,
        inputs: [
          {
            indexed: true,
            name: 'from',
            type: 'address',
          },
          { indexed: true, name: 'to', type: 'address' },
          {
            indexed: true,
            name: 'tokenId',
            type: 'uint256',
          },
        ],
        name: 'Transfer',
        type: 'event',
      },
      {
        inputs: [{ name: 'owner', type: 'address' }],
        name: 'balanceOf',
        outputs: [{ name: '', type: 'uint256' }],
        stateMutability: 'view',
        type: 'function',
      },
      {
        inputs: [
          { name: 'from', type: 'address' },
          { name: 'to', type: 'address' },
          { name: 'tokenId', type: 'uint256' },
        ],
        name: 'safeTransferFrom',
        outputs: [],
        stateMutability: 'nonpayable',
        type: 'function',
      },
    ],
    client: { publicClient, walletClient },
  })
  type Abi_ = [
    {
      anonymous: false
      inputs: [
        {
          indexed: true
          name: 'from'
          type: 'address'
        },
        { indexed: true; name: 'to'; type: 'address' },
        {
          indexed: true
          name: 'tokenId'
          type: 'uint256'
        },
      ]
      name: 'Transfer'
      type: 'event'
    },
    {
      inputs: [{ name: 'owner'; type: 'address' }]
      name: 'balanceOf'
      outputs: [{ name: ''; type: 'uint256' }]
      stateMutability: 'view'
      type: 'function'
    },
    {
      inputs: [
        { name: 'from'; type: 'address' },
        { name: 'to'; type: 'address' },
        { name: 'tokenId'; type: 'uint256' },
      ]
      name: 'safeTransferFrom'
      outputs: []
      stateMutability: 'nonpayable'
      type: 'function'
    },
  ]
  type ReadFunctionNames = ExtractAbiFunctionNames<Abi_, 'pure' | 'view'>
  type WriteFunctionNames = ExtractAbiFunctionNames<
    Abi_,
    'nonpayable' | 'payable'
  >
  type EventNames = ExtractAbiEventNames<Abi_>

  expectTypeOf(contract).toMatchTypeOf<{
    createEventFilter: {
      [_ in string]: Function
    }
    estimateGas: {
      [_ in WriteFunctionNames]: Function
    }
    read: {
      [_ in ReadFunctionNames]: Function
    }
    simulate: {
      [_ in WriteFunctionNames]: Function
    }
    watchEvent: {
      [_ in EventNames]: Function
    }
    write: {
      [_ in WriteFunctionNames]: Function
    }
  }>()
})

test('overloaded function', () => {
  const contract = getContract({
    ...wagmiContractConfig,
    client: { publicClient, walletClient },
  })
  expectTypeOf(contract.write.safeTransferFrom)
    .parameter(0)
    .toEqualTypeOf<
      | readonly [
          ResolvedConfig['AddressType'],
          ResolvedConfig['AddressType'],
          ResolvedConfig['BigIntType'],
        ]
      | readonly [
          ResolvedConfig['AddressType'],
          ResolvedConfig['AddressType'],
          ResolvedConfig['BigIntType'],
          ResolvedConfig['AddressType'],
        ]
    >()
  expectTypeOf(contract.write.safeTransferFrom).toBeCallableWith([
    '0x…',
    '0x…',
    123n,
  ])
  expectTypeOf(contract.write.safeTransferFrom).toBeCallableWith([
    '0x…',
    '0x…',
    123n,
    '0x…',
  ])
})

test('with and without wallet client `account`', () => {
  const contractWithAccount = getContract({
    ...wagmiContractConfig,
    client: { publicClient, walletClient },
  })
  const contractWithoutAccount = getContract({
    ...wagmiContractConfig,
    client: { publicClient, walletClient: walletClientWithoutAccount },
  })

  expectTypeOf(contractWithAccount.write.approve)
    .parameter(1)
    .extract<{ account?: Account | Address }>()
    // @ts-expect-error
    .toBeNever()
  expectTypeOf(contractWithoutAccount.write.approve)
    .parameter(1)
    .extract<{ account: Account | Address }>()
    // @ts-expect-error
    .toBeNever()
})

test('with and without wallet client `chain`', () => {
  const contractWithChain = getContract({
    ...wagmiContractConfig,
    client: { publicClient, walletClient },
  })
  const contractWithoutChain = getContract({
    ...wagmiContractConfig,
    client: { publicClient, walletClient: walletClientWithoutChain },
  })

  expectTypeOf(contractWithChain.write.approve)
    .parameter(1)
    .extract<{ chain?: Chain | null }>()
    // @ts-expect-error
    .toBeNever()
  expectTypeOf(contractWithoutChain.write.approve)
    .parameter(1)
    .extract<{ chain: Chain | null | undefined }>()
    // @ts-expect-error
    .toBeNever()
})

test('no read functions', () => {
  const contract = getContract({
    ...wagmiContractConfig,
    abi: [
      {
        anonymous: false,
        inputs: [
          {
            indexed: true,
            name: 'from',
            type: 'address',
          },
          { indexed: true, name: 'to', type: 'address' },
          {
            indexed: true,
            name: 'tokenId',
            type: 'uint256',
          },
        ],
        name: 'Transfer',
        type: 'event',
      },
      {
        inputs: [
          { name: 'from', type: 'address' },
          { name: 'to', type: 'address' },
          { name: 'tokenId', type: 'uint256' },
        ],
        name: 'safeTransferFrom',
        outputs: [],
        stateMutability: 'nonpayable',
        type: 'function',
      },
    ],
    client: { publicClient, walletClient },
  })
  type Abi_ = [
    {
      anonymous: false
      inputs: [
        {
          indexed: true
          name: 'from'
          type: 'address'
        },
        { indexed: true; name: 'to'; type: 'address' },
        {
          indexed: true
          name: 'tokenId'
          type: 'uint256'
        },
      ]
      name: 'Transfer'
      type: 'event'
    },
    {
      inputs: [
        { name: 'from'; type: 'address' },
        { name: 'to'; type: 'address' },
        { name: 'tokenId'; type: 'uint256' },
      ]
      name: 'safeTransferFrom'
      outputs: []
      stateMutability: 'nonpayable'
      type: 'function'
    },
  ]
  type WriteFunctionNames = ExtractAbiFunctionNames<
    Abi_,
    'nonpayable' | 'payable'
  >
  type EventNames = ExtractAbiEventNames<Abi_>

  expectTypeOf(contract).toMatchTypeOf<{
    createEventFilter: {
      [_ in EventNames]: Function
    }
    estimateGas: {
      [_ in WriteFunctionNames]: Function
    }
    simulate: {
      [_ in WriteFunctionNames]: Function
    }
    watchEvent: {
      [_ in EventNames]: Function
    }
    write: {
      [_ in WriteFunctionNames]: Function
    }
  }>()
})

test('no write functions', () => {
  const contract = getContract({
    ...wagmiContractConfig,
    abi: [
      {
        anonymous: false,
        inputs: [
          {
            indexed: true,
            name: 'from',
            type: 'address',
          },
          { indexed: true, name: 'to', type: 'address' },
          {
            indexed: true,
            name: 'tokenId',
            type: 'uint256',
          },
        ],
        name: 'Transfer',
        type: 'event',
      },
      {
        inputs: [{ name: 'owner', type: 'address' }],
        name: 'balanceOf',
        outputs: [{ name: '', type: 'uint256' }],
        stateMutability: 'view',
        type: 'function',
      },
    ],
    client: { publicClient, walletClient },
  })
  type Abi_ = [
    {
      anonymous: false
      inputs: [
        {
          indexed: true
          name: 'from'
          type: 'address'
        },
        { indexed: true; name: 'to'; type: 'address' },
        {
          indexed: true
          name: 'tokenId'
          type: 'uint256'
        },
      ]
      name: 'Transfer'
      type: 'event'
    },
    {
      inputs: [{ name: 'owner'; type: 'address' }]
      name: 'balanceOf'
      outputs: [{ name: ''; type: 'uint256' }]
      stateMutability: 'view'
      type: 'function'
    },
  ]
  type ReadFunctionNames = ExtractAbiFunctionNames<Abi_, 'pure' | 'view'>
  type EventNames = ExtractAbiEventNames<Abi_>

  expectTypeOf(contract).toMatchTypeOf<{
    createEventFilter: {
      [_ in EventNames]: Function
    }
    read: {
      [_ in ReadFunctionNames]: Function
    }
    watchEvent: {
      [_ in EventNames]: Function
    }
  }>()
})

test('no events', () => {
  const contract = getContract({
    ...wagmiContractConfig,
    abi: [
      {
        inputs: [{ name: 'owner', type: 'address' }],
        name: 'balanceOf',
        outputs: [{ name: '', type: 'uint256' }],
        stateMutability: 'view',
        type: 'function',
      },
      {
        inputs: [
          { name: 'from', type: 'address' },
          { name: 'to', type: 'address' },
          { name: 'tokenId', type: 'uint256' },
        ],
        name: 'safeTransferFrom',
        outputs: [],
        stateMutability: 'nonpayable',
        type: 'function',
      },
    ],
    client: { publicClient, walletClient },
  })
  type Abi_ = [
    {
      inputs: [{ name: 'owner'; type: 'address' }]
      name: 'balanceOf'
      outputs: [{ name: ''; type: 'uint256' }]
      stateMutability: 'view'
      type: 'function'
    },
    {
      inputs: [
        { name: 'from'; type: 'address' },
        { name: 'to'; type: 'address' },
        { name: 'tokenId'; type: 'uint256' },
      ]
      name: 'safeTransferFrom'
      outputs: []
      stateMutability: 'nonpayable'
      type: 'function'
    },
  ]
  type ReadFunctionNames = ExtractAbiFunctionNames<Abi_, 'pure' | 'view'>
  type WriteFunctionNames = ExtractAbiFunctionNames<
    Abi_,
    'nonpayable' | 'payable'
  >

  expectTypeOf(contract).toMatchTypeOf<{
    estimateGas: {
      [_ in WriteFunctionNames]: Function
    }
    read: {
      [_ in ReadFunctionNames]: Function
    }
    simulate: {
      [_ in WriteFunctionNames]: Function
    }
    write: {
      [_ in WriteFunctionNames]: Function
    }
  }>()
})

test('empty abi', () => {
  const contract = getContract({
    ...wagmiContractConfig,
    abi: [],
    client: { publicClient, walletClient },
  })
  expectTypeOf<keyof typeof contract>().toEqualTypeOf<'address' | 'abi'>()
  expectTypeOf(contract.abi).toEqualTypeOf<readonly []>()
  expectTypeOf(
    contract.address,
  ).toEqualTypeOf<'0xFBA3912Ca04dd458c843e2EE08967fC04f3579c2'>()
})

test('argument permutations', async () => {
  const abi = parseAbi([
    // functions
    'function nonpayableWithoutArgs()',
    'function nonpayableWithArgs(string x, uint256 y)',
    'function payableWithoutArgs() payable',
    'function payableWithArgs(string x, uint256 y) payable',
    'function pureWithoutArgs() pure returns (string)',
    'function pureWithArgs(string x, uint256 y) pure returns (string)',
    'function viewWithoutArgs() view returns (string)',
    'function viewWithArgs(string x, uint256 y) view returns (string)',

    'function overloadedNonpayable()',
    'function overloadedNonpayable(string x)',
    'function overloadedNonpayable(string x, uint256 y)',
    'function overloadedNonpayable2(string x)',
    'function overloadedNonpayable2(string x, uint256 y)',

    'function overloadedView() view returns (string)',
    'function overloadedView(string x) view returns (string)',
    'function overloadedView(string x, uint256 y) view returns (string)',
    'function overloadedView2(string x) view returns (string)',
    'function overloadedView2(string x, uint256 y) view returns (string)',

    // events
    'event WithoutInputs()',
    'event WithIndexedNamedInputs(string indexed x, uint256 indexed y)',
    'event WithIndexedUnnamedInputs(string indexed, uint256 indexed)',
    'event WithUnindexedInputs(string x, uint256 y)',
    'event WithMixedNamedInputs(string indexed x, uint256 y)',
    'event WithMixedUnnamedInputs(string indexed, uint256 y)',
  ])
  const contract = getContract({
    ...wagmiContractConfig,
    abi,
    client: { publicClient, walletClient },
  })

  // estimateGas
  contract.estimateGas.nonpayableWithoutArgs({ account: '0x' })
  contract.estimateGas.nonpayableWithArgs(['foo', 69n], { account: '0x' })
  contract.estimateGas.payableWithoutArgs({ account: '0x', value: 1n })
  contract.estimateGas.payableWithArgs(['foo', 69n], {
    account: '0x',
    value: 1n,
  })

  contract.estimateGas.overloadedNonpayable({ account: '0x' })
  contract.estimateGas.overloadedNonpayable(['foo'], { account: '0x' })
  contract.estimateGas.overloadedNonpayable2(['foo'], { account: '0x' })
  contract.estimateGas.overloadedNonpayable2(['foo', 69n], { account: '0x' })

  // read
  contract.read.pureWithoutArgs()
  contract.read.pureWithoutArgs({ blockNumber: 123n })
  contract.read.pureWithArgs(['foo', 69n])
  contract.read.pureWithArgs(['foo', 69n], { blockNumber: 123n })
  contract.read.viewWithoutArgs()
  contract.read.viewWithoutArgs({ blockNumber: 123n })
  contract.read.viewWithArgs(['foo', 69n])
  contract.read.viewWithArgs(['foo', 69n], { blockNumber: 123n })

  contract.read.overloadedView()
  contract.read.overloadedView(['foo'])
  contract.read.overloadedView2(['foo'])
  contract.read.overloadedView2(['foo', 69n])

  const read_1 = await contract.read.viewWithArgs(['foo', 69n])
  expectTypeOf(read_1).toEqualTypeOf<string>()

  // simulate
  contract.simulate.nonpayableWithoutArgs({ account: '0x' })
  contract.simulate.nonpayableWithArgs(['foo', 69n], { account: '0x' })
  contract.simulate.payableWithoutArgs({ account: '0x', value: 1n })
  contract.simulate.payableWithArgs(['foo', 69n], { account: '0x', value: 1n })

  contract.simulate.overloadedNonpayable({ account: '0x' })
  contract.simulate.overloadedNonpayable(['foo'], { account: '0x' })
  contract.simulate.overloadedNonpayable2(['foo'], { account: '0x' })
  contract.simulate.overloadedNonpayable2(['foo', 69n], { account: '0x' })

  // write
  contract.write.nonpayableWithoutArgs()
  contract.write.nonpayableWithoutArgs({ nonce: 123 })
  contract.write.nonpayableWithArgs(['foo', 69n])
  contract.write.nonpayableWithArgs(['foo', 69n], { nonce: 123 })
  contract.write.payableWithoutArgs()
  contract.write.payableWithoutArgs({ nonce: 123, value: 123n })
  contract.write.payableWithArgs(['foo', 69n])
  contract.write.payableWithArgs(['foo', 69n], {
    nonce: 123,
    value: 123n,
  })

  contract.write.overloadedNonpayable()
  contract.write.overloadedNonpayable(['foo'])
  contract.write.overloadedNonpayable2(['foo'])
  contract.write.overloadedNonpayable2(['foo', 69n])

  // createEventFilter
  contract.createEventFilter.WithoutInputs()
  contract.createEventFilter.WithoutInputs({ fromBlock: 123n })

  contract.createEventFilter.WithIndexedNamedInputs({
    x: 'foo',
    y: null,
  })
  contract.createEventFilter.WithIndexedNamedInputs({ x: 'foo' })
  contract.createEventFilter.WithIndexedNamedInputs(
    { x: 'foo' },
    { fromBlock: 123n },
  )

  contract.createEventFilter.WithIndexedUnnamedInputs([])
  contract.createEventFilter.WithIndexedUnnamedInputs(['foo'])
  contract.createEventFilter.WithIndexedUnnamedInputs(['foo'], {
    fromBlock: 123n,
  })

  contract.createEventFilter.WithUnindexedInputs({
    fromBlock: 123n,
  })

  contract.createEventFilter.WithMixedNamedInputs({})
  contract.createEventFilter.WithMixedNamedInputs({ x: 'foo ' })
  contract.createEventFilter.WithMixedNamedInputs(
    { x: 'foo' },
    { fromBlock: 123n },
  )

  contract.createEventFilter.WithMixedUnnamedInputs([])
  contract.createEventFilter.WithMixedUnnamedInputs(['foo'])
  contract.createEventFilter.WithMixedUnnamedInputs(['foo'], {
    fromBlock: 123n,
  })

  const createEventFilter_1 =
    await contract.createEventFilter.WithIndexedNamedInputs({
      x: 'foo',
      y: null,
    })
  expectTypeOf(createEventFilter_1.eventName)
    .toEqualTypeOf<'WithIndexedNamedInputs'>
  expectTypeOf(createEventFilter_1.args.x).toEqualTypeOf<'foo'>()
  expectTypeOf(createEventFilter_1.args.y).toEqualTypeOf<null>()
  const createEventFilter_2 =
    await contract.createEventFilter.WithIndexedUnnamedInputs(['foo'])
  expectTypeOf(createEventFilter_2.eventName)
    .toEqualTypeOf<'WithIndexedUnnamedInputs'>
  expectTypeOf(createEventFilter_2.args[0]).toEqualTypeOf<'foo'>()

  const createEventFilter_loose =
    await contract.createEventFilter.WithMixedNamedInputs({
      x: 'foo',
    })
  expectTypeOf(createEventFilter_loose.strict).toEqualTypeOf<undefined>()

  const createEventFilter_lax =
    await contract.createEventFilter.WithMixedNamedInputs({
      x: 'foo',
    })
  expectTypeOf(createEventFilter_lax.strict).toEqualTypeOf<undefined>()

  const createEventFilter_strict =
    await contract.createEventFilter.WithMixedNamedInputs(
      {
        x: 'foo',
      },
      { strict: true },
    )
  expectTypeOf(createEventFilter_strict.strict).toEqualTypeOf<true>()

  // watchEvent
  // @ts-expect-error
  contract.watchEvent.WithoutInputs()
  contract.watchEvent.WithoutInputs({ onLogs, pollingInterval: 4_000 })

  contract.watchEvent.WithIndexedNamedInputs({}, { onLogs })
  contract.watchEvent.WithIndexedNamedInputs({ x: 'foo' }, { onLogs })
  contract.watchEvent.WithIndexedNamedInputs({ x: 'foo' }, { onLogs })

  contract.watchEvent.WithIndexedUnnamedInputs([], { onLogs })
  contract.watchEvent.WithIndexedUnnamedInputs(['foo'], { onLogs })
  contract.watchEvent.WithIndexedUnnamedInputs(['foo'], { onLogs })

  contract.watchEvent.WithUnindexedInputs({ onLogs })

  contract.watchEvent.WithMixedNamedInputs({}, { onLogs })
  contract.watchEvent.WithMixedNamedInputs({ x: 'foo ' }, { onLogs })
  contract.watchEvent.WithMixedNamedInputs({ x: 'foo' }, { onLogs })

  contract.watchEvent.WithMixedUnnamedInputs([], { onLogs })
  contract.watchEvent.WithMixedUnnamedInputs(['foo'], { onLogs })
  contract.watchEvent.WithMixedUnnamedInputs(['foo'], { onLogs })

  function onLogs() {}
})

test('estimateGas', () => {
  const contract1 = getContract({
    ...wagmiContractConfig,
    client: publicClient,
  })
  // `account` required
  contract1.estimateGas.mint({ account: '0x' })
  contract1.estimateGas.approve(['0x', 123n], { account: '0x' })

  const contract2 = getContract({
    ...wagmiContractConfig,
    client: walletClient,
  })
  // `account` inherited from `walletClient`
  contract2.estimateGas.mint()
  contract2.estimateGas.approve(['0x', 123n])

  const contract3 = getContract({
    ...wagmiContractConfig,
    client: walletClientWithoutAccount,
  })
  // `account` required
  contract3.estimateGas.mint({ account: '0x' })
  contract3.estimateGas.approve(['0x', 123n], { account: '0x' })

  const contract4 = getContract({
    ...wagmiContractConfig,
    client: { publicClient, walletClient },
  })
  // `account` inherited from `walletClient`
  contract4.estimateGas.mint()
  contract4.estimateGas.approve(['0x', 123n])
})

test('chain w/ formatter', () => {
  const publicClient = createPublicClient({
    chain: celo,
    transport: http(),
  })
  const walletClient = createWalletClient({
<<<<<<< HEAD
    account: '0x',
=======
>>>>>>> aaaff980
    chain: celo,
    transport: http(),
  })

  const contract = getContract({
    ...wagmiContractConfig,
<<<<<<< HEAD
    client: { publicClient, walletClient },
  })
  const contract_public = getContract({
    ...wagmiContractConfig,
    client: { publicClient },
  })
  const contract_wallet = getContract({
    ...wagmiContractConfig,
    client: { walletClient },
=======
    publicClient,
    walletClient,
  })
  const contract_public = getContract({
    ...wagmiContractConfig,
    publicClient,
  })
  const contract_wallet = getContract({
    ...wagmiContractConfig,
    walletClient,
>>>>>>> aaaff980
  })

  expectTypeOf<keyof typeof contract>().toEqualTypeOf<
    | 'createEventFilter'
    | 'estimateGas'
    | 'read'
    | 'simulate'
    | 'getEvents'
    | 'watchEvent'
    | 'write'
    | 'address'
    | 'abi'
  >()
  expectTypeOf<keyof typeof contract_public>().toEqualTypeOf<
    | 'createEventFilter'
    | 'estimateGas'
    | 'read'
    | 'simulate'
    | 'getEvents'
    | 'watchEvent'
    | 'address'
    | 'abi'
  >()
  expectTypeOf<keyof typeof contract_wallet>().toEqualTypeOf<
    'estimateGas' | 'write' | 'address' | 'abi'
  >()
})<|MERGE_RESOLUTION|>--- conflicted
+++ resolved
@@ -19,8 +19,6 @@
 import { http } from '../clients/transports/http.js'
 import type { Chain } from '../types/chain.js'
 
-import { celo } from '../chains/index.js'
-import { createPublicClient } from '../index.js'
 import { getContract } from './getContract.js'
 
 const walletClient = createWalletClient({
@@ -846,17 +844,13 @@
     transport: http(),
   })
   const walletClient = createWalletClient({
-<<<<<<< HEAD
     account: '0x',
-=======
->>>>>>> aaaff980
     chain: celo,
     transport: http(),
   })
 
   const contract = getContract({
     ...wagmiContractConfig,
-<<<<<<< HEAD
     client: { publicClient, walletClient },
   })
   const contract_public = getContract({
@@ -866,18 +860,6 @@
   const contract_wallet = getContract({
     ...wagmiContractConfig,
     client: { walletClient },
-=======
-    publicClient,
-    walletClient,
-  })
-  const contract_public = getContract({
-    ...wagmiContractConfig,
-    publicClient,
-  })
-  const contract_wallet = getContract({
-    ...wagmiContractConfig,
-    walletClient,
->>>>>>> aaaff980
   })
 
   expectTypeOf<keyof typeof contract>().toEqualTypeOf<
