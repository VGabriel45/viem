--- conflicted
+++ resolved
@@ -16,6 +16,7 @@
 import type { Prettify, UnionEvaluate, UnionOmit } from '../../types/utils.js'
 import {
   type EncodeFunctionDataErrorType,
+  type EncodeFunctionDataParameters,
   encodeFunctionData,
 } from '../../utils/abi/encodeFunctionData.js'
 import type { FormattedTransactionRequest } from '../../utils/formatters/transactionRequest.js'
@@ -147,24 +148,18 @@
     chainOverride
   >,
 ): Promise<WriteContractReturnType> {
-<<<<<<< HEAD
   const { abi, address, args, dataSuffix, functionName, ...request } =
     parameters as WriteContractParameters
-  const data = encodeFunctionData({ abi, args, functionName })
-  const action = getAction(client, sendTransaction)
-  return action({
-=======
   const data = encodeFunctionData({
     abi,
     args,
     functionName,
-  } as unknown as EncodeFunctionDataParameters<TAbi, TFunctionName>)
-  const hash = await getAction(
+  } as EncodeFunctionDataParameters)
+  return getAction(
     client,
     sendTransaction,
     'sendTransaction',
   )({
->>>>>>> 4517ae49
     data: `${data}${dataSuffix ? dataSuffix.replace('0x', '') : ''}`,
     to: address,
     ...request,
