import { test } from 'vitest'

<<<<<<< HEAD
import { wagmiContractConfig } from '../../_test/abis.js'
import { walletClient, walletClientWithAccount } from '../../_test/utils.js'
=======
import { wagmiContractConfig } from '~test/src/abis.js'
import { walletClient } from '~test/src/utils.js'
>>>>>>> 85826b51

import { type Abi, parseAbi } from 'abitype'
import { deployContract } from './deployContract.js'

const args = {
  ...wagmiContractConfig,
  account: '0xa5cc3c03994DB5b0d9A5eEdD10CabaB0813678AC',
  bytecode: '0x',
} as const

test('type: legacy', () => {
  deployContract(walletClient, {
    ...args,
    gasPrice: 0n,
  })

  // @ts-expect-error
  deployContract(walletClient, {
    ...args,
    gasPrice: 0n,
    maxFeePerGas: 0n,
    maxPriorityFeePerGas: 0n,
  })

  // @ts-expect-error
  deployContract(walletClient, {
    ...args,
    gasPrice: 0n,
    maxFeePerGas: 0n,
    maxPriorityFeePerGas: 0n,
    type: 'legacy',
  })
  // @ts-expect-error
  deployContract(walletClient, {
    ...args,
    maxFeePerGas: 0n,
    maxPriorityFeePerGas: 0n,
    type: 'legacy',
  })
})

test('type: eip1559', () => {
  deployContract(walletClient, {
    ...args,
    maxFeePerGas: 0n,
    maxPriorityFeePerGas: 0n,
  })

  // @ts-expect-error
  deployContract(walletClient, {
    ...args,
    gasPrice: 0n,
    maxFeePerGas: 0n,
    maxPriorityFeePerGas: 0n,
  })

  // @ts-expect-error
  deployContract(walletClient, {
    ...args,
    gasPrice: 0n,
    maxFeePerGas: 0n,
    maxPriorityFeePerGas: 0n,
    type: 'eip1559',
  })
  // @ts-expect-error
  deployContract(walletClient, {
    ...args,
    gasPrice: 0n,
    type: 'eip1559',
  })
})

test('type: eip2930', () => {
  deployContract(walletClient, {
    ...args,
    gasPrice: 0n,
  })

  // @ts-expect-error
  deployContract(walletClient, {
    ...args,
    gasPrice: 0n,
    maxFeePerGas: 0n,
    maxPriorityFeePerGas: 0n,
  })

  // @ts-expect-error
  deployContract(walletClient, {
    ...args,
    gasPrice: 0n,
    maxFeePerGas: 0n,
    maxPriorityFeePerGas: 0n,
    type: 'eip2930',
  })
  // @ts-expect-error
  deployContract(walletClient, {
    ...args,
    maxFeePerGas: 0n,
    maxPriorityFeePerGas: 0n,
    type: 'eip2930',
  })
})

test('default', () => {
  deployContract(walletClientWithAccount, {
    abi: parseAbi(['constructor(address to, uint256 tokenId)']),
    bytecode: '0x',
    args: ['0x', 123n],
  })
})

test('defined inline', () => {
  deployContract(walletClientWithAccount, {
    abi: [
      {
        type: 'constructor',
        stateMutability: 'nonpayable',
        inputs: [
          {
            type: 'address',
            name: 'to',
          },
          {
            type: 'uint256',
            name: 'tokenId',
          },
        ],
      },
    ],
    bytecode: '0x',
    args: ['0x', 123n],
  })
})

test('declared as Abi', () => {
  deployContract(walletClientWithAccount, {
    abi: wagmiContractConfig.abi as Abi,
    bytecode: '0x',
    args: ['0x'],
  })

  deployContract(walletClientWithAccount, {
    abi: wagmiContractConfig.abi as Abi,
    bytecode: '0x',
  })
})

test('no const assertion', () => {
  const abi = [
    {
      inputs: [
        { name: 'to', type: 'address' },
        { name: 'tokenId', type: 'uint256' },
      ],
      name: 'approve',
      outputs: [],
      stateMutability: 'nonpayable',
      type: 'function',
    },
  ]
  deployContract(walletClientWithAccount, {
    abi,
    bytecode: '0x',
    args: ['0x'],
  })

  deployContract(walletClientWithAccount, {
    abi,
    bytecode: '0x',
  })
})<|MERGE_RESOLUTION|>--- conflicted
+++ resolved
@@ -1,12 +1,7 @@
 import { test } from 'vitest'
 
-<<<<<<< HEAD
-import { wagmiContractConfig } from '../../_test/abis.js'
-import { walletClient, walletClientWithAccount } from '../../_test/utils.js'
-=======
 import { wagmiContractConfig } from '~test/src/abis.js'
-import { walletClient } from '~test/src/utils.js'
->>>>>>> 85826b51
+import { walletClient, walletClientWithAccount } from '~test/src/utils.js'
 
 import { type Abi, parseAbi } from 'abitype'
 import { deployContract } from './deployContract.js'
