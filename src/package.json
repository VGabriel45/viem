--- conflicted
+++ resolved
@@ -1,11 +1,7 @@
 {
   "name": "viem",
   "description": "TypeScript Interface for Ethereum",
-<<<<<<< HEAD
   "version": "2.0.0-beta.0",
-=======
-  "version": "1.18.6",
->>>>>>> e6796672
   "type": "module",
   "main": "./_cjs/index.js",
   "module": "./_esm/index.js",
