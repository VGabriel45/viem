--- conflicted
+++ resolved
@@ -1,12 +1,7 @@
 {
   "name": "viem",
   "description": "TypeScript Interface for Ethereum",
-<<<<<<< HEAD
   "version": "2.0.0-alpha.13",
-  "type": "module",
-=======
-  "version": "1.14.0",
->>>>>>> 220d211f
   "main": "./_cjs/index.js",
   "module": "./_esm/index.js",
   "types": "./_types/index.d.ts",
