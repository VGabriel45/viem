--- conflicted
+++ resolved
@@ -1,12 +1,8 @@
 {
   "name": "viem",
   "description": "TypeScript Interface for Ethereum",
-<<<<<<< HEAD
   "version": "2.0.0-alpha.13",
-=======
-  "version": "1.15.1",
   "type": "module",
->>>>>>> 64d3712e
   "main": "./_cjs/index.js",
   "module": "./_esm/index.js",
   "types": "./_types/index.d.ts",
