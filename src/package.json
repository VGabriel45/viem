--- conflicted
+++ resolved
@@ -1,11 +1,7 @@
 {
   "name": "viem",
   "description": "TypeScript Interface for Ethereum",
-<<<<<<< HEAD
-  "version": "2.0.0-alpha.17",
-=======
-  "version": "1.18.0",
->>>>>>> 6f48bd02
+  "version": "2.0.0-alpha.18",
   "type": "module",
   "main": "./_cjs/index.js",
   "module": "./_esm/index.js",
