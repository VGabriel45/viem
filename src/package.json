{
  "name": "viem",
  "description": "TypeScript Interface for Ethereum",
<<<<<<< HEAD
  "version": "2.0.0-beta.5",
=======
  "version": "1.19.0",
  "type": "module",
>>>>>>> 361c9389
  "main": "./_cjs/index.js",
  "module": "./_esm/index.js",
  "types": "./_types/index.d.ts",
  "typings": "./_types/index.d.ts",
  "sideEffects": false,
  "files": [
    "*",
    "!**/*.tsbuildinfo",
    "!**/*.test.ts",
    "!**/*.test.ts.snap",
    "!**/*.test-d.ts",
    "!**/*.bench.ts",
    "!tsconfig.build.json"
  ],
  "exports": {
    ".": {
      "types": "./_types/index.d.ts",
      "import": "./_esm/index.js",
      "default": "./_cjs/index.js"
    },
    "./accounts": {
      "types": "./_types/accounts/index.d.ts",
      "import": "./_esm/accounts/index.js",
      "default": "./_cjs/accounts/index.js"
    },
    "./actions": {
      "types": "./_types/actions/index.d.ts",
      "import": "./_esm/actions/index.js",
      "default": "./_cjs/actions/index.js"
    },
    "./celo": {
      "types": "./_types/chains/celo/index.d.ts",
      "import": "./_esm/chains/celo/index.js",
      "default": "./_cjs/chains/celo/index.js"
    },
    "./chains": {
      "types": "./_types/chains/index.d.ts",
      "import": "./_esm/chains/index.js",
      "default": "./_cjs/chains/index.js"
    },
    "./chains/utils": {
      "types": "./_types/chains/utils.d.ts",
      "import": "./_esm/chains/utils.js",
      "default": "./_cjs/chains/utils.js"
    },
    "./ens": {
      "types": "./_types/ens/index.d.ts",
      "import": "./_esm/ens/index.js",
      "default": "./_cjs/ens/index.js"
    },
    "./op-stack": {
      "types": "./_types/chains/opStack/index.d.ts",
      "import": "./_esm/chains/opStack/index.js",
      "default": "./_cjs/chains/opStack/index.js"
    },
    "./utils": {
      "types": "./_types/utils/index.d.ts",
      "import": "./_esm/utils/index.js",
      "default": "./_cjs/utils/index.js"
    },
    "./window": {
      "types": "./_types/window/index.d.ts",
      "import": "./_esm/window/index.js",
      "default": "./_cjs/window/index.js"
    },
    "./zksync": {
      "types": "./_types/chains/zksync/index.d.ts",
      "import": "./_esm/chains/zksync/index.js",
      "default": "./_cjs/chains/zksync/index.js"
    },
    "./package.json": "./package.json"
  },
  "typesVersions": {
    "*": {
      "accounts": [
        "./_types/accounts/index.d.ts"
      ],
      "actions": [
        "./_types/actions/index.d.ts"
      ],
      "chains": [
        "./_types/chains/index.d.ts"
      ],
      "chains/utils": [
        "./_types/chains/utils.d.ts"
      ],
      "ens": [
        "./_types/ens/index.d.ts"
      ],
      "utils": [
        "./_types/utils/index.d.ts"
      ],
      "window": [
        "./_types/window/index.d.ts"
      ]
    }
  },
  "peerDependencies": {
    "typescript": ">=5.0.4"
  },
  "peerDependenciesMeta": {
    "typescript": {
      "optional": true
    }
  },
  "dependencies": {
    "@adraffy/ens-normalize": "1.9.4",
    "@noble/curves": "1.2.0",
    "@noble/hashes": "1.3.2",
    "@scure/bip32": "1.3.2",
    "@scure/bip39": "1.2.1",
    "abitype": "0.10.0",
    "isows": "1.0.3",
    "ws": "8.13.0"
  },
  "license": "MIT",
  "homepage": "https://viem.sh",
  "repository": "wagmi-dev/viem",
  "authors": [
    "awkweb.eth",
    "jxom.eth"
  ],
  "funding": [
    {
      "type": "github",
      "url": "https://github.com/sponsors/wagmi-dev"
    }
  ],
  "keywords": [
    "eth",
    "ethereum",
    "dapps",
    "wallet",
    "web3"
  ]
}<|MERGE_RESOLUTION|>--- conflicted
+++ resolved
@@ -1,12 +1,8 @@
 {
   "name": "viem",
   "description": "TypeScript Interface for Ethereum",
-<<<<<<< HEAD
   "version": "2.0.0-beta.5",
-=======
-  "version": "1.19.0",
   "type": "module",
->>>>>>> 361c9389
   "main": "./_cjs/index.js",
   "module": "./_esm/index.js",
   "types": "./_types/index.d.ts",
@@ -81,27 +77,13 @@
   },
   "typesVersions": {
     "*": {
-      "accounts": [
-        "./_types/accounts/index.d.ts"
-      ],
-      "actions": [
-        "./_types/actions/index.d.ts"
-      ],
-      "chains": [
-        "./_types/chains/index.d.ts"
-      ],
-      "chains/utils": [
-        "./_types/chains/utils.d.ts"
-      ],
-      "ens": [
-        "./_types/ens/index.d.ts"
-      ],
-      "utils": [
-        "./_types/utils/index.d.ts"
-      ],
-      "window": [
-        "./_types/window/index.d.ts"
-      ]
+      "accounts": ["./_types/accounts/index.d.ts"],
+      "actions": ["./_types/actions/index.d.ts"],
+      "chains": ["./_types/chains/index.d.ts"],
+      "chains/utils": ["./_types/chains/utils.d.ts"],
+      "ens": ["./_types/ens/index.d.ts"],
+      "utils": ["./_types/utils/index.d.ts"],
+      "window": ["./_types/window/index.d.ts"]
     }
   },
   "peerDependencies": {
@@ -125,21 +107,12 @@
   "license": "MIT",
   "homepage": "https://viem.sh",
   "repository": "wagmi-dev/viem",
-  "authors": [
-    "awkweb.eth",
-    "jxom.eth"
-  ],
+  "authors": ["awkweb.eth", "jxom.eth"],
   "funding": [
     {
       "type": "github",
       "url": "https://github.com/sponsors/wagmi-dev"
     }
   ],
-  "keywords": [
-    "eth",
-    "ethereum",
-    "dapps",
-    "wallet",
-    "web3"
-  ]
+  "keywords": ["eth", "ethereum", "dapps", "wallet", "web3"]
 }